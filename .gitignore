--- conflicted
+++ resolved
@@ -57,12 +57,9 @@
 
 # Other
 .vscode
-<<<<<<< HEAD
 .venv
 .cursorrules
 .tensorflow_venv/
-=======
 /Debug/
 /Release/
-/Build/
->>>>>>> 78de5e98
+/Build/