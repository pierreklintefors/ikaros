//
//	ServoControlTuning.cc		This file is a part of the IKAROS project
//
//   Most of the functions are based on the EpiServos.cc
//    See http://www.ikaros-project.org/ for more information.
//

// Dynamixel settings
#define PROTOCOL_VERSION 2.0 // See which protocol version is used in the Dynamixel
#define BAUDRATE1M 1000000   // XL-320 is limited to 1Mbit
#define BAUDRATE3M 3000000   // MX servos


#define ADDR_P 84
#define ADDR_I 82
#define ADDR_D 80
#define ADDR_TORQUE_ENABLE 64
#define ADDR_GOAL_POSITION 116
#define ADDR_GOAL_CURRENT 102
#define ADDR_PROFILE_ACCELERATION 108
#define ADDR_PROFILE_VELOCITY 112
#define ADDR_PRESENT_POSITION 132
#define ADDR_PRESENT_CURRENT 126
#define ADDR_PRESENT_TEMPERATURE 146

#define ADDR_MIN_POSITION_LIMIT 48
#define ADDR_MAX_POSITION_LIMIT 52

#define INDIRECTADDRESS_FOR_WRITE      168                  
#define INDIRECTADDRESS_FOR_READ       578                  
#define INDIRECTDATA_FOR_WRITE         224
#define INDIRECTDATA_FOR_READ          634
//#define LEN_INDIRECTDATA_FOR_WRITE     25 // Torque Enable(1) + P(2) + I(2) + D(2)  + Goal current(2)+ Profile Acceleration (4) + Profile Velocity (4) +  Goal Position(4) 
//#define LEN_INDIRECTDATA_FOR_READ      5 //27 // Present Temperature(1)+ P(2) + I(2) + D(2)  + Goal current(2)+ Present Current (2) Profile Acceleration (4) + Profile Velocity (4) +  Goal Position(4) + Present Position(4) 


// ID of each dynamixel chain.
#define HEAD_ID_MIN 2
#define HEAD_ID_MAX 5

#define ARM_ID_MIN 2
#define ARM_ID_MAX 7

#define BODY_ID_MIN 2
#define BODY_ID_MAX 2

#define PUPIL_ID_MIN 2
#define PUPIL_ID_MAX 3

#define EPI_TORSO_NR_SERVOS 6
#define EPI_NR_SERVOS 19

#define TIMER_POWER_ON 2           // Timer ramping up sec
#define TIMER_POWER_OFF 5          // Timer ramping down sec
#define TIMER_POWER_OFF_EXTENDED 3 // Timer until torque enable off sec

#define HEAD_INDEX_IO 0
#define PUPIL_INDEX_IO 4
#define LEFT_ARM_INDEX_IO 6
#define RIGHT_ARM_INDEX_IO 12
#define BODY_INDEX_IO 18

#define MAX_TEMPERATURE 65


// TODO:
// Add fast sync write feature


#include <stdio.h>
#include <vector> // Data from dynamixel sdk
#include <future> // Threads
#include <iostream>
#include <fstream>
#include <sstream>
#include <string>
#include "json.hpp"
#include <string>
#include <algorithm>


using json = nlohmann::json;


#include "ikaros.h"

// This must be after ikaros.h
#include "dynamixel_sdk.h" // Uses Dynamixel SDK library

using namespace ikaros;

typedef struct
{
    std::string serialPortPupil;
    std::string serialPortHead;
    std::string serialPortBody;
    std::string serialPortLeftArm;
    std::string serialPortRightArm;
    std::string type;

} Robot_parameters;

class ServoControlTuning : public Module
{
    // Parameters
    parameter numberTransitions;
    parameter runSequence;
    matrix minLimitPosition;
    matrix maxLimitPosition;
    parameter parametersToTune;
    parameter parametersToRead;
    parameter save;
    matrix parameterValues;
    parameter servoToTuneName;

    // Ikaros IO
    bool torqueEnable = true;
    matrix position;
    matrix current;
   

    matrix dynamixelParameters;
    matrix servoParameters;
    

    bool EpiTorsoMode = false;
    bool EpiMode = false;

    int AngleMinLimitPupil[2];
    int AngleMaxLimitPupil[2]; 
    //std::map<std::string, int> servoIDs;
    dictionary servoIDs;
    dictionary parameterAddresses;
    dictionary parameterBytes;
    dictionary servoControlTable;
    std::map<std::string, int> servoIndices;
    int servoIndex;
    
    int servoToTune;
    int previousServoToTune;
    int len_read_data;
    int len_write_data;

    matrix servoTransitions;
    int transitionIndex = 0;

    
    int goalPosition;
    int goalCurrent;
    tick_count tick;
    int previousGoalPosition;

    list tuningList;
    list readingList;
    list parameter_lst;
    
    
    
    enum ServoChain {HEAD, PUPIL, LEFT_ARM, RIGHT_ARM, BODY};
    ServoChain servoChain = HEAD;
    matrix headData;
    matrix pupilData;
    matrix bodyData;
    matrix leftArmData;
    matrix rightArmData;

   


    dynamixel::PortHandler *portHandlerHead;
    dynamixel::PacketHandler *packetHandlerHead;
    dynamixel::GroupSyncRead *groupSyncReadHead;
    dynamixel::GroupSyncWrite *groupSyncWriteHead;

    dynamixel::PortHandler *portHandlerPupil;
    dynamixel::PacketHandler *packetHandlerPupil;
    dynamixel::GroupSyncRead *groupSyncReadPupil;
    dynamixel::GroupSyncWrite *groupSyncWritePupil;

    dynamixel::PortHandler *portHandlerLeftArm;
    dynamixel::PacketHandler *packetHandlerLeftArm;
    dynamixel::GroupSyncRead *groupSyncReadLeftArm;
    dynamixel::GroupSyncWrite *groupSyncWriteLeftArm;

    dynamixel::PortHandler *portHandlerRightArm;
    dynamixel::PacketHandler *packetHandlerRightArm;
    dynamixel::GroupSyncRead *groupSyncReadRightArm;
    dynamixel::GroupSyncWrite *groupSyncWriteRightArm;

    dynamixel::PortHandler *portHandlerBody;
    dynamixel::PacketHandler *packetHandlerBody;
    dynamixel::GroupSyncRead *groupSyncReadBody;
    dynamixel::GroupSyncWrite *groupSyncWriteBody;

    // Vectors for iteration
    std::vector<dynamixel::PortHandler*> portHandlers;
    std::vector<dynamixel::PacketHandler*> packetHandlers;

    std::string robotName;
    std::map<std::string, Robot_parameters> robot;


    bool CommunicationPupil(int position)
    {
        
        int dxl_comm_result = COMM_TX_FAIL; // Communication result
        bool dxl_addparam_result = false;   // addParam result
        bool dxl_getdata_result = false;    // GetParam result
        uint8_t dxl_error = 0;              // Dynamixel error

        // Send to pupil. No feedback

        uint16_t param_default = position; // Not using degrees.
        // Goal postiion feature/bug. If torque enable = 0 and goal position is sent. Torque enable will be 1.
        for (int i = PUPIL_ID_MIN; i <= PUPIL_ID_MAX; i++)
        {
             if (COMM_SUCCESS != packetHandlerPupil->write2ByteTxRx(portHandlerPupil, i, 30, param_default, &dxl_error))
        {
            Notify(msg_warning, std::string("[ID:%03d] write2ByteTxRx failed") + std::to_string(i)); 
            portHandlerPupil->clearPort();
            return false;
        }
         
        }
       
    
        
    
        // XL 320 has no current position mode. Ignores goal current input
        // No feedback from pupils. Also no temperature check. Bad idea?
    
        return (true);
    }

    bool Communication(int ID, matrix parameterValues, list parameterToTune, dynamixel::PortHandler *portHandler, dynamixel::PacketHandler *packetHandler, dynamixel::GroupSyncRead *groupSyncRead, dynamixel::GroupSyncWrite *groupSyncWrite)
    {   
        Notify(msg_debug, "Communication\n");
        if (portHandler == NULL) // If no port handler return true. Only return false if communication went wrong.
            return true;

        int index = servoIndex;
        int dxl_comm_result = COMM_TX_FAIL; // Communication result
        bool dxl_addparam_result = false;   // addParam result
        bool dxl_getdata_result = false;    // GetParam result

        uint8_t dxl_error = 0;       // Dynamixel error
        uint8_t param_sync_write[len_write_data]; //
        uint8_t dxl_present_temperature = 0;
        uint8_t dxl_torque_enable = 0;

        int16_t dxl_present_current = 0;
        uint16_t dxl_goal_current = 0;
        uint32_t dxl_present_position = 0;
        int byte_increment = 0;
        int val;

        if (!groupSyncRead->addParam(ID))
        {
            std::cout << "Add param for syncread failed" << std::endl;
            groupSyncWrite->clearParam();
            groupSyncRead->clearParam();
            return false;
        }
      

        // Sync read
        dxl_comm_result = groupSyncRead->txRxPacket();

        if (dxl_comm_result != COMM_SUCCESS) {
            std::cout << "Sync read failed" << std::endl;
            // Display a detailed communication error
            std::cout << "Communication Error: " 
            << groupSyncRead->getPacketHandler()->getTxRxResult(dxl_comm_result) 
            << std::endl;
            // Optionally show the packet error if applicable
            std::cout << "Packet Error: " 
            << groupSyncRead->getPacketHandler()->getRxPacketError(dxl_error) 
            << std::endl;
            groupSyncWrite->clearParam();
            groupSyncRead->clearParam();
            return false;
        }

        // Check if data is available
        dxl_comm_result = groupSyncRead->isAvailable(ID, INDIRECTDATA_FOR_READ, len_read_data);
        if (!dxl_comm_result)
        {
            std::cout << "Data not available" << std::endl;
            groupSyncWrite->clearParam();
            groupSyncRead->clearParam();
            return false;
        }

      

        //iterate through all the dxl read data
        dxl_present_temperature = groupSyncRead->getData(ID, INDIRECTDATA_FOR_READ, 1); // Present temperature    
        byte_increment += 1;
        dxl_present_current = groupSyncRead->getData(ID, INDIRECTDATA_FOR_READ + byte_increment, 2); // Present current
        byte_increment += 2;
        dxl_present_position = groupSyncRead->getData(ID, INDIRECTDATA_FOR_READ + byte_increment, 4); // Present position
        

        std::cout << "Present position (raw): " << dxl_present_position << std::endl;
        std::cout << "Present current (raw): " << dxl_present_current << std::endl;
        std::cout << "Present temperature (raw): " << dxl_present_temperature << std::endl;

       

        std::cout << "Position (degrees): " << dxl_present_position / 4095.0 * 360.0 << std::endl;
        std::cout << "Current (mA): " << abs(dxl_present_current) * 3.36 << std::endl;

    

        position[0] = dxl_present_position / 4095.0 * 360.0; // degrees
        current[0] = abs(dxl_present_current) * 3.36; // mA
        
        // Send (sync write)
        param_sync_write[0] = 1; // Torque on

        if (parameterValues.connected())
        {   
        
            int paramIndex = 1;
            for (int i = 0; i < parameterValues.size(); i++)
            {   
                if(parameterToTune[i].equals("Goal Position")){
                    //Goal position
                    if(!runSequence){
                        val = clip(parameterValues[i], minLimitPosition[servoIndex], maxLimitPosition[servoIndex]) ; //Takes value from WebUI
                    }
                    else{
                        val = clip(goalPosition, minLimitPosition[servoIndex], maxLimitPosition[servoIndex]); //Takes value from servoTransitions
                    }

                    val = val / 360.0 * 4096.0; // convert to raw value
                    
                    std::cout << "Goal position: " << val * 360 /4096 << std::endl;
                    std::cout << "Min limit: " << (float)minLimitPosition[servoIndex] << std::endl;
                    std::cout << "Max limit: " << (float)maxLimitPosition[servoIndex] << std::endl;
                }
                else if (parameterToTune[i].equals("Goal Current")){
                    val = parameterValues[i] / 3.36;
                    std::cout << "Goal current: " << val << std::endl;
                }
                else if (parameterToTune[i].equals("Goal PWM")){
                    val = parameterValues[i] /0.11299; // 0.11299 is the unit scale from percentage to goal PWM 
                    std::cout << "Goal PWM: " << val << std::endl;
                }
                else{
                    val = parameterValues[i];
                }
                                
                if (servoControlTable[parameterToTune[i]]["Bytes"] == 2){
                    param_sync_write[paramIndex] = DXL_LOBYTE(DXL_LOWORD(val));
                    param_sync_write[paramIndex + 1] = DXL_HIBYTE(DXL_LOWORD(val));
                }
                else if (servoControlTable[parameterToTune[i]]["Bytes"] == 4){
                    param_sync_write[paramIndex] = DXL_LOBYTE(DXL_LOWORD(val));
                    param_sync_write[paramIndex + 1] = DXL_HIBYTE(DXL_LOWORD(val));
                    param_sync_write[paramIndex + 2] = DXL_LOBYTE(DXL_HIWORD(val));
                    param_sync_write[paramIndex + 3] = DXL_HIBYTE(DXL_HIWORD(val));
                }
                paramIndex += servoControlTable[parameterToTune[i]]["Bytes"];
            }
        }
        else
        {
            Notify(msg_fatal_error, "ParameterValues not connected\n");
            groupSyncWrite->clearParam();
            groupSyncRead->clearParam();
            return false;
        }

        dxl_addparam_result = groupSyncWrite->addParam(ID, param_sync_write);
        if (!dxl_addparam_result)
        {
            Notify(msg_fatal_error, "Add param failed\n");
            std::cout << "result: "
            << groupSyncWrite->getPacketHandler()->getTxRxResult(dxl_comm_result) 
            << "error: " << groupSyncWrite->getPacketHandler()->getRxPacketError(dxl_error) << std::endl;
            groupSyncWrite->clearParam();
            groupSyncRead->clearParam();
            return false;
        }

        // Syncwrite
        dxl_comm_result = groupSyncWrite->txPacket();
        if (dxl_comm_result != COMM_SUCCESS)
        {
            std::cout << "Sync write failed" << std::endl;
            // Display a detailed communication error
            std::cout << "Communication Error: "
            << groupSyncWrite->getPacketHandler()->getTxRxResult(dxl_comm_result)
            << std::endl;
            groupSyncWrite->clearParam();
            groupSyncRead->clearParam();
            return false;
        }
       

        groupSyncWrite->clearParam();
        groupSyncRead->clearParam();
        return true;
    }

    bool ReachedGoal(int present_position, int goal_position, int margin){   
            if (abs(present_position - goal_position) > margin){
                Notify(msg_debug, "Not reached goal");
                return false;
            }
        
            std::cout << "Reached goal" << std::endl;
            return true;
        }

    
    void SaveParameterValuesAsJson(int ID, matrix parameterValues, const std::string& robotType, const std::string& servoChain, list parameternames) {
        // Construct the filename
        std::string filename = "ServoParameters" + robotType + ".json";

        //get the path to current .cc file
        std::string path = __FILE__;

        // Remove the filename from the path
        path = path.substr(0, path.find_last_of("/\\"));

        // Add the filename to the path
        filename = path + "/" + filename;
        
        std::string EpiServosPath; 
        EpiServosPath= path.substr(0, path.find_last_of("/\\")) + "/EpiServos/" + "ServoParameters" + robotType + ".json";
       

        // Initialize JSON object
        nlohmann::json jsonData;

        // Read existing JSON data if the file exists
        std::ifstream infile(filename);
        if (infile.is_open() && infile.peek() != std::ifstream::traits_type::eof()) {
            infile >> jsonData;
            infile.close();
        }

        // Access or create the robot type and servo chain structure
        nlohmann::json& robotData = jsonData[robotType];
        nlohmann::json& servoChainData = robotData[servoChain];

        int parameterValue;
        // Check if the servo ID already exists
        bool servoExists = false;
        for (auto& servo : servoChainData) {
            if (servo["servoID"] == ID) {
                servoExists = true;
                // Update the parameter values
                for (size_t i = 0; i < parameternames.size(); ++i) {
                    std::string parameterName = parameternames[i];
                    if (parameterName == "Goal Position"){
                        parameterValue = 180; // Default value
                    }
                    else{
                        parameterValue = (int)parameterValues[i];
                    }
                    servo[parameterName] = parameterValue;
                }
                break;
            }
        }

        // If the servo ID does not exist, add a new entry
        if (!servoExists) {
            nlohmann::json newServo;
            newServo["servoID"] = ID;
            for (size_t i = 0; i < parameternames.size(); ++i) {
                std::string parameterName = parameternames[i];
                if (parameterName == "Goal Position"){
                    parameterValue = 180; // Default value
                }
                else{
                    parameterValue = (int)parameterValues[i];
                }
                newServo[parameterName] = parameterValue;
            }
            servoChainData.push_back(newServo);
        }

        // Write the updated JSON data back to the file
        std::ofstream outfile(filename);
        std::ofstream outfileEpiServos(EpiServosPath);
        if (!outfile.is_open()) {
            std::cerr << "Could not open file for writing: " << filename << std::endl;
            return;
        }
        outfile << jsonData.dump(4); // Pretty print with an indent of 4 spaces
        outfile.close();
        outfileEpiServos << jsonData.dump(4);
        outfileEpiServos.close();
        std::cout << "Saved parameter values to: " << filename << std::endl;
    }

    
        // Helper function to trim whitespace from both ends
    static inline std::string trim(const std::string& str) {
        auto start = str.find_first_not_of(" \t\n\r\f\v");
        auto end = str.find_last_not_of(" \t\n\r\f\v");
        return (start == std::string::npos) ? "" : str.substr(start, end - start + 1);
    }

    list StringSplit(const std::string& str, const std::string& delimiter) {
        list result;
        size_t pos = 0;
        size_t prev = 0;
        while ((pos = str.find(delimiter, prev)) != std::string::npos) {
            result.push_back(trim(str.substr(prev, pos - prev)));
            prev = pos + delimiter.length();
        }
        result.push_back(trim(str.substr(prev)));
        return result;
    }


    // Helper function to convert string to lowercase
    static inline std::string toLowerCase(const std::string& str) {
        std::string result = str;
        std::transform(result.begin(), result.end(), result.begin(),
                    [](unsigned char c) { return std::tolower(c); });
        return result;
    }
        
    matrix CreateDynamixelParameterMatrix(list parameter_lst, dictionary controlTable){
        matrix result(2, parameter_lst.size());
        for (int i=0; i<parameter_lst.size(); i++){
            std::string parameter = parameter_lst[i];
            if (!controlTable.contains(parameter)){

                Notify(msg_fatal_error, "Parameter not found in control table: " + parameter);
                continue;
            }
            parameter = toLowerCase(trim(parameter)); // Normalize search key
           
            // Normalize all dictionary keys for comparison
            for (const auto& [key, value] : controlTable) {
                if (toLowerCase(trim(key)) == parameter) {
                    //insert value into two different rows
                    result(0,i) = controlTable[key]["Address"];
                    result(1, i) = controlTable[key]["Bytes"];
                    
                    break;
                }

            } 
        }
        return result;
    }

    bool JsonFileExists(std::string robotType){
         // Construct the filename
        std::string filename = "ServoParameters" + robotType + ".json";
        std::string path = __FILE__;
        // Remove the filename from the path
        path = path.substr(0, path.find_last_of("/\\"));
        filename = path + "/" + filename;
        return std::filesystem::exists(filename);
    }
    
    matrix ReadJsonToMatrix(int minID, int maxID, std::string robotType, std::string servoChain, list parameterToTune){       
        matrix result(maxID - 1, parameterToTune.size());// all servo chains start from ID 2
        
        // Construct the filename
        std::string filename = "ServoParameters" + robotType + ".json";
        std::string path = __FILE__;
        // Remove the filename from the path
        path = path.substr(0, path.find_last_of("/\\"));
        filename = path + "/" + filename;
        
        // Initialize JSON object
        nlohmann::json jsonData;

        // Check if the file exists before attempting to open it
        std::ifstream infile(filename);
        if (!std::filesystem::exists(filename)) {
            Notify(msg_warning, "File does not exist: " + filename);
            //return empty matrix
            return result;
        }

        // Read existing JSON data if the file exists
        if (infile.is_open() && infile.peek() != std::ifstream::traits_type::eof()) {
            infile >> jsonData;
            infile.close();
        }
        else{
            return result;
        }
        // print jsondata
  

        nlohmann::json& robotData = jsonData[robotType];
        nlohmann::json& servoChainData = robotData[servoChain];

        
            // Check if the servo ID 
        for (auto& chain : servoChainData) {
            int i = 0;
            for (int ID = minID; ID < maxID; ID++){
                if (chain["servoID"] == ID) {
                    for (size_t j = 0; j < parameterToTune.size(); ++j) {
                        std::string parameterName = parameterToTune[j];
                        int parameterValue = chain[parameterName];
                        result(i, j) = parameterValue;
                    }
                }
                i++;
            }
        }
        return result;
    }

    void CalculateByteLengths(dictionary controlTable, list readingParameters, list tuningParameters){
        len_read_data = 1; // Present temperature
        len_write_data = 1; // Torque enable
        for (int i=0; i<readingParameters.size(); i++){
            std::string parameter = readingParameters[i];
            parameter = toLowerCase(trim(parameter)); // Normalize search key

            // Normalize all dictionary keys for comparison
            for (const auto& [key, value] : controlTable) {
                if (toLowerCase(trim(key)) == parameter) {
                    //insert value into two different rows
                    len_read_data += controlTable[key]["Bytes"];
                    break;
                }
            } 
        }
        for(int i=0; i<tuningParameters.size(); i++){
            std::string parameter = tuningParameters[i];
            parameter = toLowerCase(trim(parameter)); // Normalize search key

            // Normalize all dictionary keys for comparison
            for (const auto& [key, value] : controlTable) {
                if (toLowerCase(trim(key)) == parameter) {
                    //insert value into two different rows
                    len_write_data += controlTable[key]["Bytes"];
                    break;
                }
            } 
        }        
    }

    std::string EnumToString(ServoChain chain)
    {
        switch (chain)
        {
        case HEAD:
            return "Head";
        case LEFT_ARM:
            return "LeftArm";
        case RIGHT_ARM:
            return "RightArm";
        case BODY:
            return "Body";
        default:
            return "Unknown";
        }
    }

    matrix SelectServoChainData(){
        matrix parameters;
        if (servoToTuneName.compare_string("NeckTilt") || servoToTuneName.compare_string("NeckPan")||
            servoToTuneName.compare_string("LeftEye")|| servoToTuneName.compare_string("RightEye"))
            
        {
            servoChain = HEAD;
            parameters.copy(headData[servoToTune-2]); // all servo chains start from ID 2
        }
        else if (servoToTuneName.compare_string("LeftPupil")|| servoToTuneName.compare_string("RightPupil"))
        {
            servoChain = PUPIL;
            parameters.copy(pupilData[servoToTune-2]);

        }
        else if (servoToTuneName.compare_string("LeftArmJoint1")|| servoToTuneName.compare_string("LeftArmJoint2")||
                servoToTuneName.compare_string("LeftArmJoint3")|| servoToTuneName.compare_string("LeftArmJoint4")||
                servoToTuneName.compare_string("LeftArmJoint5")|| servoToTuneName.compare_string("LeftHand"))
        {
            servoChain = LEFT_ARM;
            parameters.copy(leftArmData[servoToTune-2]);
        }
        else if (servoToTuneName.compare_string("RightArmJoint1")|| servoToTuneName.compare_string("RightArmJoint2")||
                servoToTuneName.compare_string("RightArmJoint3")|| servoToTuneName.compare_string("RightArmJoint4")||
                servoToTuneName.compare_string("RightArmJoint5")|| servoToTuneName.compare_string("RightHand"))
        {
            servoChain = RIGHT_ARM;
            parameters.copy(rightArmData[servoToTune-2]);
        }
        else if (servoToTuneName.compare_string("Body") == 0)
        {
            servoChain = BODY;
            parameters.copy(bodyData[servoToTune-2]);
        }
        else
        {
            // Handle unknown servoToTuneName
            Notify(msg_fatal_error, "Unknown servoToTuneName: " + (std::string)servoToTuneName);
        }
        return parameters;
    }
    bool SetServoSettings() {
        uint32_t param_default_4Byte;
        uint16_t param_default_2Byte;
        uint8_t param_default_1Byte;
        uint8_t dxl_error = 0;
        int default_value = 0;
    
        matrix data;
      

        int dxl_comm_result = COMM_TX_FAIL;
        int idMin;
        int idMax;
        int directAddress;

        int byteLength;
        value parameterName;

        Notify(msg_debug, "Setting control table on servos\n");

        //loop through all portHandlers
        for (int p = 0; p < portHandlers.size(); p++) {

            // Ensure p is within the valid range
            if (p < 0 || p >= portHandlers.size() || p >= packetHandlers.size()) {
                std::cout << "Invalid index for portHandlers or packetHandlers: " << p << std::endl;
                return false;
            }

            // Ensure pointers are not null
            if (!portHandlers[p] || !packetHandlers[p]) {
                std::cout << "Null pointer encountered in portHandlers or packetHandlers at index: " << p << std::endl;
                return false;
            }
            //switch statement for different p values. 
            switch (p) {
                case 0:
                idMin = HEAD_ID_MIN;
                idMax = HEAD_ID_MAX;
                data = headData;
                break;
                //same for p==1 and p==2 (right and left arm)
                case 1:
                idMin = ARM_ID_MIN;
                idMax = ARM_ID_MAX;
                data = leftArmData;
                break;
                case 2:
                idMin = ARM_ID_MIN;
                idMax = ARM_ID_MAX;
                data = rightArmData;
                break;
                case 3:
                idMin = BODY_ID_MIN;
                idMax = BODY_ID_MAX;
                data = bodyData;
                break;
            }
         
    
            //Write settings from json file to the servos            
            for (int id = idMin; id <= idMax; id++) {
                printf("Setting control table for servo ID: %d\n", id);
                for (int param = 0; param < parameter_lst.size(); param++) {
                    parameterName = parameter_lst[param];
                    byteLength = servoControlTable[parameterName]["Bytes"];
                    for (int byte = 0; byte < byteLength; byte++) {
                        directAddress = servoControlTable[parameterName]["Address"] + byte;    
                        //Writing settings to the servos
                        if (!parameterName.equals("Present Current") && !parameterName.equals("Present Position")) { // Present current and present position is not used for writing
                            // 2 bytes parameters
                            if (byteLength==2){
                                param_default_2Byte = data(id-2, param);
                                if(parameterName.equals("Goal PWM"))
                                    param_default_2Byte =  data(id-2, param)/0.11299;
                                if (COMM_SUCCESS != packetHandlers[p]->write2ByteTxRx(portHandlers[p], id, directAddress, param_default_2Byte, &dxl_error)) {
                                    std::cout << "Failed to set " << parameterName
                                            << " for servo ID: " << id
                                            << " of port:" << portHandlers[p]->getPortName()
                                            << " Error: " << packetHandlers[p]->getTxRxResult(dxl_comm_result)
                                            << " DXL Error: " << packetHandlers[p]->getRxPacketError(dxl_error) << std::endl;
                                    return false;
                                }
                            }
                            if (byteLength==4){
                                param_default_4Byte = data(id-2, param);
                                if (COMM_SUCCESS != packetHandlers[p]->write4ByteTxRx(portHandlers[p], id, directAddress, param_default_4Byte, &dxl_error)) {
                                    std::cout << "Failed to set " << parameterName
                                            << " for servo ID: " << id
                                            << " of port:" << portHandlers[p]->getPortName()
                                            << " Error: " << packetHandlers[p]->getTxRxResult(dxl_comm_result)
                                            << " DXL Error: " << packetHandlers[p]->getRxPacketError(dxl_error) << std::endl;
                                    return false;
                                }
                            }
                            
                        }
                    }
                }
        
            }

        }
        return true;
    }
    void Init()
    {
       
        
        // Robots configurations
        robot["EpiWhite"] = {.serialPortPupil = "/dev/cu.usbserial-FT66WV4A",
                             .serialPortHead = "/dev/cu.usbserial-FT6S4JL9",
                             .serialPortBody = "",
                             .serialPortLeftArm = "",
                             .serialPortRightArm = "",
                             .type = "EpiTorso"};

        robot["EpiRed"] = {.serialPortPupil = "/dev/cu.usbserial-FT4TCJXI",
                           .serialPortHead = "/dev/cu.usbserial-FT4TCGUT",
                           .serialPortBody = "",
                           .serialPortLeftArm = "",
                           .serialPortRightArm = "",
                           .type = "EpiTorso"};

        robot["EpiRedDemo"] = {.serialPortPupil = "/dev/ttyUSB0",
                               .serialPortHead = "/dev/ttyUSB1",
                               .serialPortBody = "",
                               .serialPortLeftArm = "",
                               .serialPortRightArm = "",
                               .type = "EpiTorso"};

        robot["EpiOrange"] = {.serialPortPupil = "/dev/cu.usbserial-FT3WI2WH",
                              .serialPortHead = "/dev/cu.usbserial-FT3WI2K2",
                              .serialPortBody = "",
                              .serialPortLeftArm = "",
                              .serialPortRightArm = "",
                              .type = "EpiTorso"};

        robot["EpiYellow"] = {.serialPortPupil = "/dev/cu.usbserial-FT6S4IFI",
                              .serialPortHead = "/dev/cu.usbserial-FT6RW7PH",
                              .serialPortBody = "",
                              .serialPortLeftArm = "",
                              .serialPortRightArm = "",
                              .type = "EpiTorso"};

        robot["EpiGreen"] = {.serialPortPupil = "/dev/cu.usbserial-FT6S4JMH",
                             .serialPortHead = "/dev/cu.usbserial-FT66WT6W",
                             .serialPortBody = "",
                             .serialPortLeftArm = "",
                             .serialPortRightArm = "",
                             .type = "EpiTorso"};

        robot["EpiBlue"] = {.serialPortPupil = "/dev/cu.usbserial-FT66WS1F",
                            .serialPortHead = "/dev/cu.usbserial-FT4THUNJ",
                            .serialPortBody = "/dev/cu.usbserial-FT4THV1M",
                            .serialPortLeftArm = "/dev/cu.usbserial-FT4TFSV0",
                            .serialPortRightArm = "/dev/cu.usbserial-FT4TCVTT",
                            .type = "Epi"};

        robot["EpiGray"] = {.serialPortPupil = "/dev/cu.usbserial-FT6S4JL5",
                            .serialPortHead = "/dev/cu.usbserial-FT66WV43",
                            .serialPortBody = "",
                            .serialPortLeftArm = "",
                            .serialPortRightArm = "",
                            .type = "EpiTorso"};

        robot["EpiBlack"] = {.serialPortPupil = "/dev/cu.usbserial-FT1SEOJY",
                             .serialPortHead = "/dev/cu.usbserial-FT3WHSCR",
                             .serialPortBody = "",
                             .serialPortLeftArm = "",
                             .serialPortRightArm = "",
                             .type = "EpiTorso"};

        robotName = GetValue("robot");

        // Check if robotname exist in configuration
        if (robot.find(robotName) == robot.end())
        {
            Notify(msg_fatal_error, std::string("%s is not supported") + robotName);
            return;
        }

        // Check type of robot
        EpiTorsoMode = (robot[robotName].type.compare("EpiTorso") == 0);
        EpiMode = (robot[robotName].type.compare("Epi") == 0);
        //Notify(msg_debug, "Connecting to %s (%s)\n", robotName.c_str(), robot[robotName].type.c_str());
        
        Notify(msg_debug, "Connecting to " + robotName + " " + robot[robotName].type + "\n");

        // Ikaros input
        Bind(parameterValues, "ParameterValues");
        Bind(parametersToTune, "ParametersToTune");
        Bind(parametersToRead, "ParametersToRead");
        Bind(minLimitPosition, "MinLimitPosition");
        Bind(maxLimitPosition, "MaxLimitPosition");
        Bind(servoToTuneName, "Servo");
        Bind(numberTransitions, "NumberTransitions");
        Bind(position, "Position");
        Bind(current, "Current");
        Bind(runSequence, "RunSequence");
        Bind(save, "Save");



        position.set_labels(0, "Present Position", "Goal Position");
        current.set_labels(0, "Present Current", "Goal Current");

        

        //copy the robot parameters to the servoparamets

      

        std::string sID = R"({"NeckTilt": 2, "NeckPan": 3, "LeftEye": 4, "RightEye": 5, "LeftPupil": 2, "RightPupil": 3, "LeftArmJoint1": 2, "LeftArmJoint2": 3, "LeftArmJoint3": 4, "LeftArmJoint4": 5, "LeftArmJoint5": 6, "LeftHand": 7,"RightArmJoint1": 2, "RightArmJoint2": 3, "RightArmJoint3": 4, "RightArmJoint4": 5, "RightArmJoint5": 6, "RightHand": 7, "Body": 2})";
        servoIDs = parse_json(sID);

        std::string sTable = R"({"Torque Enable": {"Address": 64,"Bytes": 1},
                                    "LED": {"Address": 65,"Bytes": 1},
                                    "Status Return Level": {
                                        "Address": 68,
                                        "Bytes": 1
                                    },
                                    "Registered Instruction": {
                                        "Address": 69,
                                        "Bytes": 1
                                    },
                                    "Hardware Error Status": {
                                        "Address": 70,
                                        "Bytes": 1
                                    },
                                    "Velocity I Gain": {
                                        "Address": 76,
                                        "Bytes": 2
                                    },
                                    "Velocity P Gain": {
                                        "Address": 78,
                                        "Bytes": 2
                                    },
                                    "Position D Gain": {
                                        "Address": 80,
                                        "Bytes": 2
                                    },
                                    "Position I Gain": {
                                        "Address": 82,
                                        "Bytes": 2
                                    },
                                    "Position P Gain": {
                                        "Address": 84,
                                        "Bytes": 2
                                    },
                                    "Feedforward 2nd Gain": {
                                        "Address": 88,
                                        "Bytes": 2
                                    },
                                    "Feedforward 1st Gain": {
                                        "Address": 90,
                                        "Bytes": 2
                                    },
                                    "BUS Watchdog": {
                                        "Address": 98,
                                        "Bytes": 1
                                    },
                                    "Goal PWM": {
                                        "Address": 100,
                                        "Bytes": 2
                                    },
                                    "Goal Current": {
                                        "Address": 102,
                                        "Bytes": 2
                                    },
                                    "Goal Velocity": {
                                        "Address": 104,
                                        "Bytes": 4
                                    },
                                    "Profile Acceleration": {
                                        "Address": 108,
                                        "Bytes": 4
                                    },
                                    "Profile Velocity": {
                                        "Address": 112,
                                        "Bytes": 4
                                    },
                                    "Goal Position": {
                                        "Address": 116,
                                        "Bytes": 4
                                    },
                                    "Realtime Tick": {
                                        "Address": 120,
                                        "Bytes": 2
                                    },
                                    "Moving": {
                                        "Address": 122,
                                        "Bytes": 1
                                    },
                                    "Moving Status": {
                                        "Address": 123,
                                        "Bytes": 1
                                    },
                                    "Present PWM": {
                                        "Address": 124,
                                        "Bytes": 2
                                    },
                                    "Present Current": {
                                        "Address": 126,
                                        "Bytes": 2
                                    },
                                    "Present Velocity": {
                                        "Address": 128,
                                        "Bytes": 4
                                    },
                                    "Present Position": {
                                        "Address": 132,
                                        "Bytes": 4
                                    },
                                    "Velocity Trajectory": {
                                        "Address": 136,
                                        "Bytes": 4
                                    },
                                    "Position Trajectory": {
                                        "Address": 140,
                                        "Bytes": 4
                                    },
                                    "Present Input Voltage": {
                                        "Address": 144,
                                        "Bytes": 2
                                    },
                                    "Present Temperature": {
                                        "Address": 146,
                                        "Bytes": 1
                                    }
                                    }
                                    )" ;
        
        servoControlTable = parse_json(sTable);  
        
        servoIndices = {
        {"NeckTilt", 0},
        {"NeckPan", 1},
        {"LeftEye", 2},
        {"RightEye", 3},
        {"LeftPupil", 4},
        {"RightPupil", 5},
        {"LeftArmJoint1", 6},
        {"LeftArmJoint2", 7},
        {"LeftArmJoint3", 8},
        {"LeftArmJoint4", 9},
        {"LeftArmJoint5", 10},
        {"LeftHand", 11},
        {"RightArmJoint1", 12},
        {"RightArmJoint2", 13},
        {"RightArmJoint3", 14},
        {"RightArmJoint4", 15},
        {"RightArmJoint5", 16},
        {"RightHand", 17},
        {"Body", 18}
        };

        
        servoToTune = servoIDs[servoToTuneName];
        servoIndex = servoIndices[servoToTuneName];

        

        tuningList = StringSplit(parametersToTune, ",");
        readingList = StringSplit(parametersToRead, ",");


        
       
        //combine the two lists

        for (int i = 0; i < tuningList.size(); i++)
        {
            parameter_lst.push_back(trim(tuningList[i]));
        }
        for (int i = 0; i < readingList.size(); i++)
        {
            parameter_lst.push_back(trim(readingList[i]));
        }
        
        dynamixelParameters = CreateDynamixelParameterMatrix(parameter_lst, servoControlTable);
        dynamixelParameters.set_name("DynamixelParameters");
        dynamixelParameters.set_labels(1, "Address", "Bytes");


    
        
        CalculateByteLengths(servoControlTable, readingList, tuningList);
        std::cout << "len_read_data: " << len_read_data << std::endl;
        std::cout << "len_write_data: " << len_write_data << std::endl;
        
        
        std::cout << "ServoToTuneName: " << servoToTuneName << std::endl;
        std::cout << "servoToTune: " << servoToTune << std::endl;
        std::cout << "servoIndex: " << servoIndex << std::endl;
        std::cout << "Parameter to tune: " << parametersToTune << std::endl;


        servoTransitions = GenerateServoTransitions(numberTransitions, minLimitPosition[servoIndex], maxLimitPosition[servoIndex]);
        servoTransitions.set_name("ServoTransitions");
       

        // Epi torso
        // =========
        if (EpiTorsoMode || EpiMode)
        {
            int dxl_comm_result;
            std::vector<uint8_t> vec;

            // Neck/Eyes (id 2,3) =  2x MX106R Eyes = 2xMX28R (id 3,4)

            // Init Dynaxmixel SDK
            portHandlerHead = dynamixel::PortHandler::getPortHandler(robot[robotName].serialPortHead.c_str());
            packetHandlerHead = dynamixel::PacketHandler::getPacketHandler(PROTOCOL_VERSION);

            // Open port
            if (portHandlerHead->openPort())
                Notify(msg_debug, "Succeeded to open serial port!\n");
            else
            {
                Notify(msg_fatal_error, "Failed to open serial port!\n");
                return;
            }

            // Set port baudrate
            if (portHandlerHead->setBaudRate(BAUDRATE3M))
                Notify(msg_debug, "Succeeded to change baudrate!\n");
            else
            {
                Notify(msg_fatal_error, "Failed to change baudrate!\n");
                return;
            }

            

            // Ping all the servos to make sure they are all there.
            dxl_comm_result = packetHandlerHead->broadcastPing(portHandlerHead, vec);
            if (dxl_comm_result != COMM_SUCCESS)
                std::cout << "ping failed for head. Error: " << packetHandlerHead->getTxRxResult(dxl_comm_result) << std::endl;

            Notify(msg_debug, "Detected Dynamixel (Head): \n");
            // for (int i = 0; i < (int)vec.size(); i++)
            //     Notify(msg_debug, "[ID:%03d]\n", vec.at(i));

            // Pupil (id 2,3) = XL320 Left eye, right eye

            // Init Dynaxmixel SDK
            portHandlerPupil = dynamixel::PortHandler::getPortHandler(robot[robotName].serialPortPupil.c_str());
            packetHandlerPupil = dynamixel::PacketHandler::getPacketHandler(PROTOCOL_VERSION);

            portHandlers = {portHandlerHead};
            packetHandlers = {packetHandlerHead};

            // Open port
            if (portHandlerPupil->openPort())
                Notify(msg_debug, "Succeeded to open serial port!\n");
            else
            {
                Notify(msg_fatal_error, "\n");
                return;
            }
            // Set port baudrate
            if (portHandlerPupil->setBaudRate(BAUDRATE1M))
                Notify(msg_debug, "Succeeded to change baudrate!\n");
            else
            {
                Notify(msg_fatal_error, "Failed to change baudrate!\n");
                return;
            }
            // Ping all the servos to make sure they are all there.
            dxl_comm_result = packetHandlerPupil->broadcastPing(portHandlerPupil, vec);
            // if (dxl_comm_result != COMM_SUCCESS)
            //     Notify(msg_warning, "%s\n", packetHandlerPupil->getTxRxResult(dxl_comm_result));

            Notify(msg_debug, "Detected Dynamixel (Pupil): \n");
            // for (int i = 0; i < (int)vec.size(); i++)
            //     Notify(msg_debug, "[ID:%03d]\n", vec.at(i));
        }
        else
        {
            Notify(msg_fatal_error, "Robot type is not yet implementet\n");
        }
        if (EpiMode)
        {
            int dxl_comm_result;
            std::vector<uint8_t> vec;

            // Left arm 6x MX106R 1 MX28R

            // Init Dynaxmixel SDK
            portHandlerLeftArm = dynamixel::PortHandler::getPortHandler(robot[robotName].serialPortLeftArm.c_str());
            packetHandlerLeftArm = dynamixel::PacketHandler::getPacketHandler(PROTOCOL_VERSION);

            // Open port
            if (portHandlerLeftArm->openPort())
                Notify(msg_debug, "Succeeded to open serial port!\n");
            else
            {
                Notify(msg_fatal_error, "Failed to open serial port!\n");
                return;
            }
            // Set port baudrate
            if (portHandlerLeftArm->setBaudRate(BAUDRATE3M))
                Notify(msg_debug, "Succeeded to change baudrate!\n");
            else
            {
                Notify(msg_fatal_error, "Failed to change baudrate!\n");
                return;
            }
            // Ping all the servos to make sure they are all there.
            dxl_comm_result = packetHandlerLeftArm->broadcastPing(portHandlerLeftArm, vec);
            // if (dxl_comm_result != COMM_SUCCESS)
            //     Notify(msg_warning, "%s\n", packetHandlerLeftArm->getTxRxResult(dxl_comm_result));

            Notify(msg_debug, "Detected Dynamixel (Left arm): \n");
            // for (int i = 0; i < (int)vec.size(); i++)
            //     Notify(msg_debug, "[ID:%03d]\n", vec.at(i));

            // Right arm 6x MX106R 1 MX28R

            // Init Dynaxmixel SDK
            portHandlerRightArm = dynamixel::PortHandler::getPortHandler(robot[robotName].serialPortRightArm.c_str());
            packetHandlerRightArm = dynamixel::PacketHandler::getPacketHandler(PROTOCOL_VERSION);

            // Open port
            if (portHandlerRightArm->openPort())
                Notify(msg_debug, "Succeeded to open serial port!\n");
            else
            {
                Notify(msg_fatal_error, "Failed to open serial port!\n");
                return;
            }
            // Set port baudrate
            if (portHandlerRightArm->setBaudRate(BAUDRATE3M))
                Notify(msg_debug, "Succeeded to change baudrate!\n");
            else
            {
                Notify(msg_fatal_error, "Failed to change baudrate!\n");
                return;
            }
            // Ping all the servos to make sure they are all there.
            dxl_comm_result = packetHandlerRightArm->broadcastPing(portHandlerRightArm, vec);
            // if (dxl_comm_result != COMM_SUCCESS)
            //     Notify(msg_warning, "%s\n", packetHandlerRightArm->getTxRxResult(dxl_comm_result));

            Notify(msg_debug, "Detected Dynamixel (Right arm): \n");
            // for (int i = 0; i < (int)vec.size(); i++)
            //     Notify(msg_debug, "[ID:%03d]\n", vec.at(i));

            // Body MX106R

            // Init Dynaxmixel SDK
            portHandlerBody = dynamixel::PortHandler::getPortHandler(robot[robotName].serialPortBody.c_str());
            packetHandlerBody = dynamixel::PacketHandler::getPacketHandler(PROTOCOL_VERSION);

            // Open port
            if (portHandlerBody->openPort())
                Notify(msg_debug, "Succeeded to open serial port!\n");
            else
            {
                Notify(msg_fatal_error, "Failed to open serial port!\n");
                return;
            }
            // Set port baudrate
            if (portHandlerBody->setBaudRate(BAUDRATE3M))
                Notify(msg_debug, "Succeeded to change baudrate!\n");
            else
            {
                Notify(msg_fatal_error, "Failed to change baudrate!\n");
                return;
            }
            // Ping all the servos to make sure they are all there.
            dxl_comm_result = packetHandlerBody->broadcastPing(portHandlerBody, vec);
            if (dxl_comm_result != COMM_SUCCESS)
                Notify(msg_warning, "%s\n", packetHandlerBody->getTxRxResult(dxl_comm_result));

            Notify(msg_debug, "Detected Dynamixel (Body): \n");
            // for (int i = 0; i < (int)vec.size(); i++)
            //     Notify(msg_debug, "[ID:%03d]\n", vec.at(i));
            
            //Vectors to iterate throuh all the ports
            portHandlers = {portHandlerHead, portHandlerLeftArm, portHandlerRightArm, portHandlerBody};
            packetHandlers = {packetHandlerHead, packetHandlerLeftArm, packetHandlerRightArm, packetHandlerBody};
            
        }
        
        // Create dynamixel objects
        if (EpiTorsoMode || EpiMode)
        {
            groupSyncWriteHead = new dynamixel::GroupSyncWrite(portHandlerHead, packetHandlerHead, INDIRECTDATA_FOR_WRITE, len_write_data); // Torque enable, goal position, goal current, P, I, D, Profile acceleration, Profile velocity
            groupSyncReadHead = new dynamixel::GroupSyncRead(portHandlerHead, packetHandlerHead, INDIRECTDATA_FOR_READ,len_read_data );   // Present poistion, present current, temperature, goal current
            
        }
        if (EpiMode)
        {
            groupSyncWriteLeftArm = new dynamixel::GroupSyncWrite(portHandlerLeftArm, packetHandlerLeftArm, INDIRECTADDRESS_FOR_WRITE, len_write_data);
            groupSyncReadLeftArm = new dynamixel::GroupSyncRead(portHandlerLeftArm, packetHandlerLeftArm, INDIRECTDATA_FOR_READ, len_read_data);
            groupSyncWriteRightArm = new dynamixel::GroupSyncWrite(portHandlerRightArm, packetHandlerRightArm, INDIRECTADDRESS_FOR_WRITE, len_write_data);
            groupSyncReadRightArm = new dynamixel::GroupSyncRead(portHandlerRightArm, packetHandlerRightArm, INDIRECTDATA_FOR_READ, len_read_data);
            groupSyncWriteBody = new dynamixel::GroupSyncWrite(portHandlerBody, packetHandlerBody, INDIRECTADDRESS_FOR_WRITE, len_write_data);
            groupSyncReadBody = new dynamixel::GroupSyncRead(portHandlerBody, packetHandlerBody, INDIRECTDATA_FOR_READ, len_read_data);
            groupSyncWritePupil = new dynamixel::GroupSyncWrite(portHandlerPupil, packetHandlerPupil, 30, 2); // no read..
        }
        


        AutoCalibratePupil();

        Notify(msg_debug, "torque down servos and prepering servos for write defualt settings\n");
        if (!PowerOffRobot())
            Notify(msg_fatal_error, "Unable torque down servos\n");

        if (!SetParameterAddresses()){
            //terminate the program
            Notify(msg_fatal_error, "Unable to set indirect addresses on servos\n");
        }
        Notify(msg_debug, "Setting up indirect addresses done\n");
        if(!SetPupilParameters()){
            Notify(msg_fatal_error, "Unable to set pupil parameters\n");
            std::cout << "Unable to set pupil parameters" << std::endl;
            return;
        }
        Notify(msg_debug, "Setting up pupil done\n");

        Notify(msg_debug, "Setting up min/max limits\n");
        if(!SetMinMaxLimits())
            Notify(msg_fatal_error, "Unable to set min/max limits\n");
        Notify(msg_debug, "Setting up min/max limits done\n");
        
        if (JsonFileExists(robot[robotName].type)){
            std::cout << "File exists\n";

            headData = ReadJsonToMatrix(HEAD_ID_MIN, HEAD_ID_MAX,robot[robotName].type, "Head", tuningList);
            headData.print();

            
            if (EpiMode){
                bodyData = ReadJsonToMatrix(BODY_ID_MIN, BODY_ID_MAX, robot[robotName].type, "Body", tuningList);
                leftArmData = ReadJsonToMatrix(ARM_ID_MIN, ARM_ID_MAX, robot[robotName].type, "LeftArm", tuningList);
                rightArmData = ReadJsonToMatrix(ARM_ID_MIN, ARM_ID_MAX, robot[robotName].type, "RightArm", tuningList);
            }
            else{
                Notify(msg_warning, "Robot type not supported");
            }
            servoParameters = SelectServoChainData();
            servoParameters.set_labels(0, parametersToTune);
            servoParameters.set_name("ServoParameters");
            parameterValues.copy(servoParameters);
            if(!SetServoSettings()){
                Notify(msg_warning, "Failed to set servo settings");
                return;
            }
        }

        //CheckIndirectAddressSettings(HEAD_ID_MIN, HEAD_ID_MAX);
        

        

        //std::exit(1);
        if (!PowerOnRobot())
            Notify(msg_fatal_error, "Unable torque up servos\n");
        
        Notify(msg_debug,"Init() done\n");
    }

    float PupilMMToDynamixel(float mm, int min, int max)
    {
        // Quick fix
        float minMM = 4.2;
        float maxMM = 19.7;
        float deltaMM = maxMM - minMM;

        float minDeg = min;
        float maxDeg = max;
        float deltDeg = maxDeg - minDeg;

        if (mm < minMM)
            mm = minMM;
        if (mm > maxMM)
            mm = maxMM;

        return (-(mm - minMM) / deltaMM * deltDeg + maxDeg); // Higher goal position gives smaller pupil
    }

    matrix GenerateServoTransitions(int numTransitions, int minLimit, int maxLimit)
    {
        matrix Positions(numTransitions, 1);
        
  
       
        // calculate the middle position
        float middle = (maxLimit + minLimit) / 2;
        float totalRange = maxLimit - minLimit;
        
        // first transitions are from middle then oscillating in small steps that increase with time to the limits
        for (float i = 0; i < numTransitions; i++)
        {
          
            float step = totalRange / 2 * (i/numTransitions);
            Positions[i] = middle + step;
            if(i+1 < numTransitions)
            {
                Positions[i+1] = middle - step;
                i++;
            }
        }
        
        return Positions;

    }

    bool SetParameterAddresses() {
        uint32_t param_default_4Byte;
        uint16_t param_default_2Byte;
        uint8_t param_default_1Byte;
        uint8_t dxl_error = 0;
        int default_value = 0;
    
        std::vector<int> maxMinPositionLimitIndex;
        std::vector<int> expected_address_value(dynamixelParameters.cols());
      

        int dxl_comm_result = COMM_TX_FAIL;
        int idMin;
        int idMax;
        int addressRead = INDIRECTADDRESS_FOR_READ;
        int addressWrite = INDIRECTADDRESS_FOR_WRITE;
        int directAddress;

        int byteLength;
        value parameterName;

        Notify(msg_debug, "Setting control table on servos\n");

        //loop through all portHandlers
        for (int p = 0; p < portHandlers.size(); p++) {

            // Ensure p is within the valid range
            if (p < 0 || p >= portHandlers.size() || p >= packetHandlers.size()) {
                std::cout << "Invalid index for portHandlers or packetHandlers: " << p << std::endl;
                return false;
            }

            // Ensure pointers are not null
            if (!portHandlers[p] || !packetHandlers[p]) {
                std::cout << "Null pointer encountered in portHandlers or packetHandlers at index: " << p << std::endl;
                return false;
            }
            //switch statement for different p values. 
            switch (p) {
                case 0:
                idMin = HEAD_ID_MIN;
                idMax = HEAD_ID_MAX;
                break;
                //same for p==1 and p==2 (right and left arm)
                case 1:
                idMin = ARM_ID_MIN;
                idMax = ARM_ID_MAX;
                break;
                case 2:
                idMin = ARM_ID_MIN;
                idMax = ARM_ID_MAX;
                break;
                case 3:
                idMin = BODY_ID_MIN;
                idMax = BODY_ID_MAX;
                break;
            }
         
            for (int id = idMin; id <= idMax; id++) 
            {   
                // Disable Dynamixel Torque :
                // Indirect address would not accessible when the torque is already enabled
                dxl_comm_result = packetHandlers[p]->write1ByteTxRx(portHandlers[p], id, ADDR_TORQUE_ENABLE, 0, &dxl_error);
                if (dxl_comm_result != COMM_SUCCESS)
                {
                    packetHandlers[p]->getTxRxResult(dxl_comm_result);
                }
                else if (dxl_error != 0)
                {
                    packetHandlers[p]->getRxPacketError(dxl_error);
                }
                

                //Setting indirect addresses for all servos
                // Torque Enable
                dxl_comm_result = packetHandlers[p]->write2ByteTxRx(portHandlers[p],id , addressWrite, ADDR_TORQUE_ENABLE, &dxl_error);
                if (dxl_comm_result != COMM_SUCCESS) {
                    std::cout << "Failed to set torque enable for servo ID: " << id 
                            << " of port:" << portHandlers[p]->getPortName() 
                            << " Error: " << packetHandlers[p]->getTxRxResult(dxl_comm_result)
                            << " DXL Error: " << packetHandlers[p]->getRxPacketError(dxl_error) << std::endl;
                    return false;
                }            
                Notify(msg_debug,"Indirect addresses Torque enable set for all servos" );
                
                // present temperature
                dxl_comm_result = packetHandlers[p]->write2ByteTxRx(portHandlers[p], id, addressRead, ADDR_PRESENT_TEMPERATURE, &dxl_error);
                if (dxl_comm_result != COMM_SUCCESS) {
                    std::cout << "Failed to set present temperature for servo ID: " << id 
                            << " of port:" << portHandlers[p]->getPortName() 
                            << " Error: " << packetHandlers[p]->getTxRxResult(dxl_comm_result)
                            << " DXL Error: " << packetHandlers[p]->getRxPacketError(dxl_error) << std::endl;
                    return false;
                }
            }

            //Setting indirect addresses for all servos
            for (int id = idMin; id <= idMax; id++) {
                addressRead = INDIRECTADDRESS_FOR_READ +2;  // Reset to base address for each servo
                addressWrite = INDIRECTADDRESS_FOR_WRITE +2; // Reset to base address for each servo

                printf("Setting control table for servo ID: %d\n", id);
                for (int param = 0; param < parameter_lst.size(); param++) {
                    byteLength = dynamixelParameters(1, param);
                    parameterName = parameter_lst[param];
                    for (int byte = 0; byte < byteLength; byte++) {
                        directAddress = dynamixelParameters(0, param) + byte;
                        
                        // Writing Indirect Addresses
                        if (!parameterName.equals("Present Current") && !parameterName.equals("Present Position")) { // Present current and present position is not used for writing
                            // std::cout << "Setting indirect writing address for " 
                            // << parameterName << " indirect address: "
                            // << addressWrite << " direct address: " 
                            // << directAddress <<std::endl;
                            
                            if (COMM_SUCCESS != packetHandlers[p]->write2ByteTxRx(portHandlers[p], id, addressWrite, directAddress, &dxl_error)) {
                                std::cout << "Failed to set indirect writing address for " << parameterName
                                        << " for servo ID: " << id
                                        << " of port:" << portHandlers[p]->getPortName()
                                        << " Error: " << packetHandlers[p]->getTxRxResult(dxl_comm_result)
                                        << " DXL Error: " << packetHandlers[p]->getRxPacketError(dxl_error) << std::endl;
                                return false;
                            }
                        
                            // Increment address after each byte
                            addressWrite += 2;
                        }
                        else {// Only present position and present current is used for reading
                            // std::cout << "Setting indirect reading address for " 
                            // << parameterName << " indirect address: "
                            // << addressRead << " direct address: " 
                            // << directAddress <<std::endl;
                            // Reading Indirect Addresses
                            
                            if (COMM_SUCCESS != packetHandlers[p]->write2ByteTxRx(portHandlers[p], id, addressRead, directAddress, &dxl_error)) {
                                std::cout << "Failed to set indirect reading address for " << dynamixelParameters.labels()[param]
                                        << " for servo ID: " << id
                                        << " of port:" << portHandlers[p]->getPortName()
                                        << " Error: " << packetHandlers[p]->getTxRxResult(dxl_comm_result)
                                        << " DXL Error: " << packetHandlers[p]->getRxPacketError(dxl_error) << std::endl;
                                return false;
                            }

                            // Increment address after each byte
                            addressRead += 2;

                        }
                       

                        
                        
                    }//for byte
                }
            }//for id
            
            
           
            
        }//for portHandlers
      
        


        return true; // Yay we manage to set everything we needed.
    }

    bool SetPupilParameters(){
        Notify(msg_debug, "Settting parameters for pupils (servo XL320)\n");
        uint16_t pupil_moving_speed = 150;
        uint8_t pupil_p_gain = 100;
        uint8_t pupil_i_gain = 20;
        uint8_t pupil_d_gain = 5;
        uint8_t dxl_error = 0;

        Timer t;
        double xlTimer = 0.01; // Timer in sec. XL320 need this. Not sure why.

        // PUPIL ID 2 (Left pupil)
        // Limit position min
        if (COMM_SUCCESS != packetHandlerPupil->write2ByteTxRx(portHandlerPupil, 2, 6, AngleMinLimitPupil[0], &dxl_error))
            return false;
        Sleep(xlTimer);
        // Limit position max
        if (COMM_SUCCESS != packetHandlerPupil->write2ByteTxRx(portHandlerPupil, 2, 8, AngleMaxLimitPupil[0], &dxl_error))
            return false;
        Sleep(xlTimer);

        // Moving speed
        if (COMM_SUCCESS != packetHandlerPupil->write2ByteTxRx(portHandlerPupil, 2, 32, pupil_moving_speed, &dxl_error))
            return false;
        Sleep(xlTimer);

        // P
        if (COMM_SUCCESS != packetHandlerPupil->write1ByteTxRx(portHandlerPupil, 2, 29, pupil_p_gain, &dxl_error))
            return false;
        Sleep(xlTimer);


        // I
        if (COMM_SUCCESS != packetHandlerPupil->write1ByteTxRx(portHandlerPupil, 2, 28, pupil_i_gain, &dxl_error))
            return false;
        Sleep(xlTimer);


        // D
        if (COMM_SUCCESS != packetHandlerPupil->write1ByteTxRx(portHandlerPupil, 2, 27, pupil_d_gain, &dxl_error))
            return false;
        Sleep(xlTimer);


        // PUPIL ID 3 (Right pupil)
        // Limit position in
        if (COMM_SUCCESS != packetHandlerPupil->write2ByteTxRx(portHandlerPupil, 3, 6, AngleMinLimitPupil[1], &dxl_error))
            return false;
        Sleep(xlTimer);


        // Limit position max
        if (COMM_SUCCESS != packetHandlerPupil->write2ByteTxRx(portHandlerPupil, 3, 8, AngleMaxLimitPupil[1], &dxl_error))
            return false;
        Sleep(xlTimer);


        // Moving speed
        if (COMM_SUCCESS != packetHandlerPupil->write2ByteTxRx(portHandlerPupil, 3, 32, pupil_moving_speed, &dxl_error))
            return false;
        Sleep(xlTimer);

        // P
        if (COMM_SUCCESS != packetHandlerPupil->write1ByteTxRx(portHandlerPupil, 3, 29, pupil_p_gain, &dxl_error))
            return false;
        Sleep(xlTimer);


        // I
        if (COMM_SUCCESS != packetHandlerPupil->write1ByteTxRx(portHandlerPupil, 3, 28, pupil_i_gain, &dxl_error))
            return false;
        Sleep(xlTimer);


        // D
        if (COMM_SUCCESS != packetHandlerPupil->write1ByteTxRx(portHandlerPupil, 3, 27, pupil_d_gain, &dxl_error))
            return false;
        Sleep(xlTimer);
        std::cout << "Pupil parameters set" << std::endl;

        Notify(msg_debug, "Pupil parameters done\n");

        return true;
    }

    bool SetMinMaxLimits(){
        uint32_t param_default_4Byte;
        uint8_t dxl_error = 0;
        int idMin;
        int idMax;
    
        std::vector<int> maxMinPositionLimitIndex;
        int i = 0;
        //min and max limits
        for (int p = 0; p < portHandlers.size(); p++) {

            // Ensure p is within the valid range
            if (p < 0 || p >= portHandlers.size() || p >= packetHandlers.size()) {
                std::cout << "Invalid index for portHandlers or packetHandlers: " << p << std::endl;
                return false;
            }

            // Ensure pointers are not null
            if (!portHandlers[p] || !packetHandlers[p]) {
                std::cout << "Null pointer encountered in portHandlers or packetHandlers at index: " << p << std::endl;
                return false;
            }
            //switch statement for different p values. 
            switch (p) {
                case 0:
                maxMinPositionLimitIndex = {0, 1, 2, 3};
                idMin = HEAD_ID_MIN;
                idMax = HEAD_ID_MAX;
                break;
                //same for p==1 and p==2 (right and left arm)
                case 1:
                maxMinPositionLimitIndex = {4, 5, 6, 7, 8, 9};
                idMin = ARM_ID_MIN;
                idMax = ARM_ID_MAX;
                break;
                case 2:
                maxMinPositionLimitIndex = {10, 11, 12, 13, 14, 15};
                idMin = ARM_ID_MIN;
                idMax = ARM_ID_MAX;
                break;
                case 3:
                maxMinPositionLimitIndex = {16};
                idMin = BODY_ID_MIN;
                idMax = BODY_ID_MAX;
                break;
                }
            for (int id = idMin; id <= idMax; id++) 
            {
                //min and max limits
                param_default_4Byte = minLimitPosition[maxMinPositionLimitIndex[i]] / 360.0 * 4096.0;
                if (COMM_SUCCESS != packetHandlers[p]->write4ByteTxRx(portHandlers[p], id, ADDR_MIN_POSITION_LIMIT, param_default_4Byte, &dxl_error)){
                    std::cout << "Failed to set indirect address for min position limit for servo ID: " 
                    << id << " of port:" 
                    << portHandlers[p]->getPortName() 
                    << ", DXL Error: " << packetHandlers[p]->getRxPacketError(dxl_error) << std::endl;
                    
                    return false;
                }
                param_default_4Byte = maxLimitPosition[maxMinPositionLimitIndex[i]] / 360.0 * 4096.0;
                if (COMM_SUCCESS != packetHandlers[p]->write4ByteTxRx(portHandlers[p], id, ADDR_MIN_POSITION_LIMIT, param_default_4Byte, &dxl_error)){
                    std::cout << "Failed to set indirect address for max position limit for servo ID: " 
                    << id << " of port:" 
                    << portHandlers[p]->getPortName() 
                    << ", DXL Error: " << packetHandlers[p]->getRxPacketError(dxl_error) << std::endl;
                
                    return false;
                }
                i++;
            }
        }
        return true;
    }
    
    void CheckIndirectAddressSettings(int idMin, int idMax) {
        uint16_t read_address_value_2bytes;
        uint16_t read_indirect_data_value_2bytes;
        uint32_t read_address_value_4bytes;
        uint32_t read_indirect_data_value_4bytes;
        uint8_t dxl_error = 0;
        int dxl_comm_result;
<<<<<<< HEAD
        int expected_address_value[dynamixelParameters.cols()];
        int indirect_data_address = INDIRECTADDRESS_FOR_WRITE +2;
=======
        std::vector<int> expected_address_value(dynamixelParameters.cols());
        int indirect_address = INDIRECTDATA_FOR_WRITE +1;
>>>>>>> 3e17968e

        for (int p = 0; p < portHandlers.size(); p++) {
            std::cout << "Checking port: " << portHandlers[p]->getPortName() << std::endl;

            for (int id = idMin; id <= idMax; id++) {
                std::cout << "Checking servo ID: " << id << std::endl;

                for (int param = 0; param < dynamixelParameters.cols(); param++) {
                    int byteLength = dynamixelParameters(1, param);
                    std::string parameterName = dynamixelParameters.labels(0)[param];

                        int address = dynamixelParameters(0, param);

                        if (byteLength == 2){
                            // Read the current indirect address setting
                            dxl_comm_result = packetHandlers[p]->read2ByteTxRx(portHandlers[p], id, address, &read_address_value_2bytes, &dxl_error);
                            if (dxl_comm_result != COMM_SUCCESS) {
                                std::cout << "Failed to read indirect address at " << address
                                        << " for servo ID: " << id
                                        << " Error: " << packetHandlers[p]->getTxRxResult(dxl_comm_result)
                                        << " DXL Error: " << packetHandlers[p]->getRxPacketError(dxl_error) << std::endl;
                                return;
                            }
                            dxl_comm_result = packetHandlers[p]->read2ByteTxRx(portHandlers[p], id, indirect_data_address, &read_indirect_data_value_2bytes, &dxl_error);
                            if (dxl_comm_result != COMM_SUCCESS) {
                                std::cout << "Failed to read indirect data at " << indirect_data_address
                                        << " for servo ID: " << id
                                        << " Error: " << packetHandlers[p]->getTxRxResult(dxl_comm_result)
                                        << " DXL Error: " << packetHandlers[p]->getRxPacketError(dxl_error) << std::endl;
                                return;
                            }
                            if (read_address_value_2bytes != read_indirect_data_value_2bytes) {
                                std::cout << "Address at " << address << " = " << read_address_value_2bytes << std::endl;
                                std::cout << "Indirect data at " << indirect_data_address << " = " << read_indirect_data_value_2bytes << std::endl;
                                std::cout << "Indirect address does not match the expected value." << std::endl;
                            }
                            else {
                                std::cout << "Indirect data at " << indirect_data_address << " matches the expected value." << std::endl;
                            }
                            
                        }
                        else if (byteLength == 4){
                            // Read the current indirect address setting
                            dxl_comm_result = packetHandlers[p]->read4ByteTxRx(portHandlers[p], id, address, &read_address_value_4bytes, &dxl_error);
                            if (dxl_comm_result != COMM_SUCCESS) {
                                std::cout << "Failed to read address at " << address
                                        << " for servo ID: " << id
                                        << " Error: " << packetHandlers[p]->getTxRxResult(dxl_comm_result)
                                        << " DXL Error: " << packetHandlers[p]->getRxPacketError(dxl_error) << std::endl;
                                return;
                            }
                            dxl_comm_result = packetHandlers[p]->read4ByteTxRx(portHandlers[p], id, indirect_data_address, &read_indirect_data_value_4bytes, &dxl_error);
                            if (dxl_comm_result != COMM_SUCCESS) {
                                std::cout << "Failed to read indirect address at " << indirect_data_address
                                        << " for servo ID: " << id
                                        << " Error: " << packetHandlers[p]->getTxRxResult(dxl_comm_result)
                                        << " DXL Error: " << packetHandlers[p]->getRxPacketError(dxl_error) << std::endl;
                                return;
                            }

                         
                            if (read_address_value_4bytes != read_indirect_data_value_4bytes) {
                                std::cout << "Address at " << address << " = " << read_address_value_4bytes << std::endl;
                                std::cout << "Indirect data at " << indirect_data_address << " = " << read_indirect_data_value_4bytes << std::endl;
                                std::cout << "Indirect data does not match the expected value." << std::endl;
                            }
                            else {
                                std::cout << "Indirect Address at " << indirect_data_address << "matches the expected value." << std::endl;
                            }
                        }
                        indirect_data_address += byteLength;
                        
                       
                    
                }
            }
        }

        std::cout << "Completed checking indirect addresses." << std::endl;
    }

    bool PowerOn(int IDMin, int IDMax, dynamixel::PortHandler *portHandler, dynamixel::PacketHandler *packetHandler)
    {   

        
        if (portHandler == NULL){// If no port handler return true. Only return false if communication went wrong.
            std::cout << "Port handler in PowerOn() is null" << std::endl;
            return true;

        } 

        

        Timer t;
        const int nrOfServos = IDMax - IDMin + 1;
        int dxl_comm_result = COMM_TX_FAIL; // Communication result
        uint8_t dxl_error = 0;              // Dynamixel error
        uint16_t start_p_value[7] = {0, 0, 0, 0, 0, 0, 0};
        uint32_t present_postition_value[7] = {0, 0, 0, 0, 0, 0, 0};
       


        // Get P values
        for (int i = 0; i < nrOfServos; i++)
            if (COMM_SUCCESS != packetHandler->read2ByteTxRx(portHandler, IDMin + i, 84, &start_p_value[i], &dxl_error))
                return false;
        // Set P value to 0
        for (int i = 0; i < nrOfServos; i++)
            if (COMM_SUCCESS != packetHandler->write2ByteTxRx(portHandler, IDMin + i, 84, 0, &dxl_error))
                return false;
        // Set torque value to 1
        for (int i = 0; i < nrOfServos; i++)
            if (COMM_SUCCESS != packetHandler->write1ByteTxRx(portHandler, IDMin + i, 64, 1, &dxl_error))
                return false;
        while (t.GetTime() < TIMER_POWER_ON)
        {
            // Get present position
            for (int i = 0; i < nrOfServos; i++)
                if (COMM_SUCCESS != packetHandler->read4ByteTxRx(portHandler, IDMin + i, 132, &present_postition_value[i], &dxl_error))
                    return false;
            // Set goal position to present postiion
            for (int i = 0; i < nrOfServos; i++)
                if (COMM_SUCCESS != packetHandler->write4ByteTxRx(portHandler, IDMin + i, 116, present_postition_value[i], &dxl_error))
                    return false;
            // Ramping up P
            for (int i = 0; i < nrOfServos; i++)
                if (COMM_SUCCESS != packetHandler->write2ByteTxRx(portHandler, IDMin + i, 84, int(float(start_p_value[i]) / float(TIMER_POWER_ON) * t.GetTime()), &dxl_error))
                    return false;
        }

        // Set P value to start value
        for (int i = 0; i < nrOfServos; i++)
            if (COMM_SUCCESS != packetHandler->write2ByteTxRx(portHandler, IDMin + i, 84, start_p_value[i], &dxl_error))
                return false;

        return true;
        
    }

    bool PowerOnPupil()
    {
        uint8_t dxl_error = 0; // Dynamixel error

        // Enable torque. No fancy ramping
        if (COMM_SUCCESS != packetHandlerPupil->write1ByteTxRx(portHandlerPupil, 2, 24, 1, &dxl_error))
            return false;
        if (COMM_SUCCESS != packetHandlerPupil->write1ByteTxRx(portHandlerPupil, 3, 24, 1, &dxl_error))
            return false;
        return true;
    }

    bool PowerOnRobot()
    {
        // Trying to torque up the power of the servos.
        // Dynamixel protocel 2.0
        // In current base position control mode goal current can be used.
        // In poistion control mode P can be used (PID).
        // Torqing up the servos? This can not be done in 2.0 and position mode only in position-current mode.
        // 1. Set P (PID) = 0. Store start P value
        // 2. Set goal poistion to present position
        // 3. Increase current or P (PID)
        // 4. Repeat 2,3 for X seconds.



        auto headThread = std::async(std::launch::async, &ServoControlTuning::PowerOn, this, HEAD_ID_MIN, HEAD_ID_MAX, std::ref(portHandlerHead), std::ref(packetHandlerHead));
        Notify(msg_trace, "Power on head");
        auto pupilThread = std::async(std::launch::async, &ServoControlTuning::PowerOnPupil, this); // Different control table.
        Notify(msg_trace, "Power on pupil");
         if (!headThread.get())
            Notify(msg_fatal_error, "Can not power on head");
        if (!pupilThread.get())
            Notify(msg_fatal_error, "Can not power on pupil");
        if(EpiMode)
        {
        auto leftArmThread = std::async(std::launch::async, &ServoControlTuning::PowerOn, this, ARM_ID_MIN, ARM_ID_MAX, std::ref(portHandlerLeftArm), std::ref(packetHandlerLeftArm));
        std::cout << "LeftArmThread done" << std::endl;
        auto rightArmThread = std::async(std::launch::async, &ServoControlTuning::PowerOn, this, ARM_ID_MIN, ARM_ID_MAX, std::ref(portHandlerRightArm), std::ref(packetHandlerRightArm));
        std::cout << "RightArmThread done" << std::endl;
        auto bodyThread = std::async(std::launch::async, &ServoControlTuning::PowerOn, this, BODY_ID_MIN, BODY_ID_MAX, std::ref(portHandlerBody), std::ref(packetHandlerBody));
        std::cout << "BodyThread done" << std::endl;
        if (!leftArmThread.get())
            Notify(msg_fatal_error, "Can not power on left arm");
        if (!rightArmThread.get())
            Notify(msg_fatal_error, "Can not power on right arm");
        if (!bodyThread.get())
            Notify(msg_fatal_error, "Can not power on body");
        }
       
        

        return true;
    }

    
    void Tick()
    {   
        
        
        std::cout << "\n Run sequence: " << runSequence << std::endl;
        std::cout << "Save: " << save << std::endl;
        
        servoToTune = servoIDs[servoToTuneName];
        servoIndex = servoIndices[servoToTuneName];
        std::cout << "Servo to tune: " << servoToTuneName << std::endl;   
        
        if (servoToTune != previousServoToTune && tick > 0 && JsonFileExists(robot[robotName].type))
        {
            Notify(msg_debug, "Servo to tune changed\n");
            runSequence = false;
            servoTransitions = GenerateServoTransitions(numberTransitions, minLimitPosition[servoIndex], maxLimitPosition[servoIndex]);
            transitionIndex = 0;
            switch (servoChain)
            {
            case HEAD:
                servoParameters.copy(headData[servoToTune-2]);
                break;
            case PUPIL:
                servoParameters.copy(pupilData[servoToTune-2]);
                break;
            case LEFT_ARM:
                servoParameters.copy(leftArmData[servoToTune-2]);
                break;
            case RIGHT_ARM:
                servoParameters.copy(rightArmData[servoToTune-2]);
                break;
            case BODY:
                servoParameters.copy(bodyData[servoToTune-2]);
                break;
            }
            parameterValues.copy(servoParameters);
        }
        
        
           
        
       

        if (previousGoalPosition != parameterValues[tuningList.get_index("Goal Position")])
        {
            Notify(msg_debug, "Goal position changed\n");
            runSequence = false;
        }

        if (runSequence && transitionIndex < numberTransitions && tick > 0)
        {   
            Notify(msg_debug, "Starting moving sequence\n");
            std::cout << "Transition index: " << transitionIndex << std::endl;
            goalPosition = servoTransitions[transitionIndex];
            if (ReachedGoal(position[0], goalPosition, 5 )&& tick> 0){
                Notify(msg_debug, "Reached goal position\n");
                Sleep(1);
                transitionIndex++;
            }
        }
        else
        {
            goalPosition = clip(parameterValues[tuningList.get_index("Goal Position")], minLimitPosition[servoIndex], maxLimitPosition[servoIndex]);
            std::cout << "Goal position: " << goalPosition << std::endl;
     
        }
        
        if (transitionIndex == numberTransitions)
        {
            transitionIndex = 0;
            Notify(msg_debug, "Restarting the transition sequence\n");
            
        }
        
        
        goalCurrent = parameterValues[3];
        current[1] = goalCurrent;
        position[1] = goalPosition;

        std::cout << "current ans position output set" << std::endl;
        
        if (servoToTuneName.compare_string("RightPupil") || servoToTuneName.compare_string("LeftPupil")) 
        {   
            Notify(msg_debug, "Compare parameter with strings method works");
            
            position[1] = clip(position[1], 5, 16); // Pupil size must be between 5 mm to 16 mm.

            // Special case. As pupil does not have any feedback we just return goal position
            
            position[0].copy(position[1]);
            
        
            // Special case for pupil uses mm instead of degrees
            position[1] = PupilMMToDynamixel(position[1], AngleMinLimitPupil[0], AngleMaxLimitPupil[0]);
            
        
            auto pupilThread = std::async(std::launch::async, &ServoControlTuning::CommunicationPupil, this, servoTransitions[transitionIndex] ); // Special!
            if (!pupilThread.get())
        {
            Notify(msg_warning, "Can not communicate with pupil");
            portHandlerPupil->clearPort();
        }
        }
        
        if(servoToTuneName.compare_string("NeckTilt") || servoToTuneName.compare_string("NeckPan") || servoToTuneName.compare_string("LeftEye") || servoToTuneName.compare_string("RightEye"))
        {   
            servoChain =HEAD;
            auto headThread = std::async(std::launch::async, &ServoControlTuning::Communication, this, servoToTune,parameterValues, tuningList, std::ref(portHandlerHead), std::ref(packetHandlerHead), std::ref(groupSyncReadHead), std::ref(groupSyncWriteHead));
            
        if (!headThread.get())
            {
                Notify(msg_warning, "Can not communicate with head");
                portHandlerHead->clearPort();
            }
            
        }
        
        if(EpiMode){
            if(servoToTuneName.compare_string("LeftArmJoint1") || servoToTuneName.compare_string("LeftArmJoint2") || servoToTuneName.compare_string("LeftArmJoint3") || servoToTuneName.compare_string("LeftArmJoint4") || servoToTuneName.compare_string("LeftArmJoint5") || servoToTuneName.compare_string("LeftHand") )
            {
                auto leftArmThread = std::async(std::launch::async, &ServoControlTuning::Communication, this, servoToTune, parameterValues, tuningList, std::ref(portHandlerLeftArm), std::ref(packetHandlerLeftArm), std::ref(groupSyncReadLeftArm), std::ref(groupSyncWriteLeftArm));
                if (!leftArmThread.get())
                {
                    Notify(msg_warning, "Can not communicate with left arm");
                    portHandlerLeftArm->clearPort();
                }
                servoChain =LEFT_ARM;
            

            }
            else if(servoToTuneName.compare_string("RightArmJoint1") || servoToTuneName.compare_string("RightArmJoint2") || servoToTuneName.compare_string("RightArmJoint3") || servoToTuneName.compare_string("RightArmJoint4") || servoToTuneName.compare_string("RightArmJoint5") || servoToTuneName.compare_string("RightHand"))
            {
                Notify(msg_debug, "Compare parameter with strings method works");
                auto rightArmThread = std::async(std::launch::async, &ServoControlTuning::Communication, this, servoToTune, parameterValues, tuningList, std::ref(portHandlerRightArm), std::ref(packetHandlerRightArm), std::ref(groupSyncReadRightArm), std::ref(groupSyncWriteRightArm));
                if (!rightArmThread.get())
                {
                    Notify(msg_warning, "Can not communicate with right arm");
                    portHandlerRightArm->clearPort();
                }
                servoChain =RIGHT_ARM;
             
            }
            else if(servoToTuneName.compare_string("Body")){
                auto bodyThread = std::async(std::launch::async, &ServoControlTuning::Communication, this, servoToTune, parameterValues, tuningList, std::ref(portHandlerBody), std::ref(packetHandlerBody), std::ref(groupSyncReadBody), std::ref(groupSyncWriteBody));
                if (!bodyThread.get())
                {
                    Notify(msg_warning, "Can not communicate with body");
                    portHandlerBody->clearPort();
                }
                servoChain =BODY;
                
            }
            
        }
        if (save){   
                SaveParameterValuesAsJson(servoToTune, parameterValues, robot[robotName].type, EnumToString(servoChain), tuningList);
                save = false;
        }
        tick++;
        previousGoalPosition = parameterValues[tuningList.get_index("Goal Position")];
        previousServoToTune = servoToTune;

    }

    // A function that set importat parameters in the control table.
    // Baud rate and ID needs to be set manually.

    bool PowerOff(int IDMin, int IDMax, dynamixel::PortHandler *portHandler, dynamixel::PacketHandler *packetHandler)
    {
        if (portHandler == NULL) // If no port handler return true. Only return false if communication went wrong.
            return true;

        Timer t;
        const int nrOfServos = IDMax - IDMin + 1;
        int dxl_comm_result = COMM_TX_FAIL; // Communication result
        uint8_t dxl_error = 0;              // Dynamixel error
        uint16_t start_p_value[7] = {0, 0, 0, 0, 0, 0, 0};
        uint32_t present_postition_value[7] = {0, 0, 0, 0, 0, 0, 0};

        // Get P values
        for (int i = 0; i < nrOfServos; i++)
            if (COMM_SUCCESS != packetHandler->read2ByteTxRx(portHandler, IDMin + i, 84, &start_p_value[i], &dxl_error))
                return false;

        // t.Reset();
        Notify(msg_warning, "Power off servos. If needed, support the robot while power off the servos");

        // Ramp down p value
        // while (t.GetTime() < TIMER_POWER_OFF)
        //     for (int i = 0; i < nrOfServos; i++)
        //         if (COMM_SUCCESS != packetHandler->write2ByteTxRx(portHandler, IDMin + i, 84, int(float(start_p_value[i]) * (float(TIMER_POWER_OFF) - t.GetTime()) / float(TIMER_POWER_OFF)), &dxl_error))
        //             return false;
        // Turn p to zero
        for (int i = 0; i < nrOfServos; i++)
            if (COMM_SUCCESS != packetHandler->write2ByteTxRx(portHandler, IDMin + i, 84, 0, &dxl_error))
                return false;

        Sleep(TIMER_POWER_OFF);

        // Get present position
        for (int i = 0; i < nrOfServos; i++)
            if (COMM_SUCCESS != packetHandler->read4ByteTxRx(portHandler, IDMin + i, 132, &present_postition_value[i], &dxl_error))
                return false;
        // Set goal position to present postiion
        for (int i = 0; i < nrOfServos; i++)
            if (COMM_SUCCESS != packetHandler->write4ByteTxRx(portHandler, IDMin + i, 116, present_postition_value[i], &dxl_error))
                return false;

        // t.Restart();
        Sleep(TIMER_POWER_OFF_EXTENDED);

        // Enable torque off
        Notify(msg_debug, "Enable torque off");
        for (int i = 0; i < nrOfServos; i++)
            if (COMM_SUCCESS != packetHandler->write1ByteTxRx(portHandler, IDMin + i, 64, 0, &dxl_error))
                return false;
        // Set P value to start value
        for (int i = 0; i < nrOfServos; i++)
            if (COMM_SUCCESS != packetHandler->write2ByteTxRx(portHandler, IDMin + i, 84, start_p_value[i], &dxl_error))
                return false;

        return true;
    }

    bool PowerOffPupil()
    {
        uint8_t dxl_error = 0; // Dynamixel error

        // Torque off. No fancy rampiong
        if (COMM_SUCCESS != packetHandlerPupil->write1ByteTxRx(portHandlerPupil, 2, 24, 0, &dxl_error))
            return false;
        if (COMM_SUCCESS != packetHandlerPupil->write1ByteTxRx(portHandlerPupil, 3, 24, 0, &dxl_error))
            return false;

        return true;
    }

    bool PowerOffRobot()
    {

        auto headThread = std::async(std::launch::async, &ServoControlTuning::PowerOff, this, HEAD_ID_MIN, HEAD_ID_MAX, std::ref(portHandlerHead), std::ref(packetHandlerHead));
        auto pupilThread = std::async(std::launch::async, &ServoControlTuning::PowerOffPupil, this);
        auto leftArmThread = std::async(std::launch::async, &ServoControlTuning::PowerOff, this, ARM_ID_MIN, ARM_ID_MAX, std::ref(portHandlerLeftArm), std::ref(packetHandlerLeftArm));
        auto rightArmThread = std::async(std::launch::async, &ServoControlTuning::PowerOff, this, ARM_ID_MIN, ARM_ID_MAX, std::ref(portHandlerRightArm), std::ref(packetHandlerRightArm));
        auto bodyThread = std::async(std::launch::async, &ServoControlTuning::PowerOff, this, BODY_ID_MIN, BODY_ID_MAX, std::ref(portHandlerBody), std::ref(packetHandlerBody));

        if (!headThread.get())
            Notify(msg_fatal_error, "Can not power off head");
        if (!pupilThread.get())
            Notify(msg_fatal_error, "Can not power off pupil");
        if (!leftArmThread.get())
            Notify(msg_fatal_error, "Can not power off left arm");
        if (!rightArmThread.get())
            Notify(msg_fatal_error, "Can not power off right arm");
        if (!bodyThread.get())
            Notify(msg_fatal_error, "Can not power off body");

        // Power down servos.
        // 1. Store P (PID) value
        // 2. Ramp down P
        // 3. Turn of torque enable
        // 4. Set P (PID) valued from 1.

        return (true);
    }
    bool AutoCalibratePupil()
    {
        int dxl_comm_result = COMM_TX_FAIL; // Communication result
        uint8_t dxl_error = 0;              // Dynamixel error
        Timer t;
        double xlTimer = 0.010; // Timer in sec. XL320 need this. Not sure why.

        // Torque off. No fancy rampiong
        if (COMM_SUCCESS != packetHandlerPupil->write1ByteTxRx(portHandlerPupil, 2, 24, 0, &dxl_error))
            return false;
        if (COMM_SUCCESS != packetHandlerPupil->write1ByteTxRx(portHandlerPupil, 3, 24, 0, &dxl_error))
            return false;
        Sleep(xlTimer);

        // Reset min and max limit
        if (COMM_SUCCESS != packetHandlerPupil->write2ByteTxRx(portHandlerPupil, 2, 6, 0, &dxl_error))
            return false;
        if (COMM_SUCCESS != packetHandlerPupil->write2ByteTxRx(portHandlerPupil, 3, 6, 0, &dxl_error))
            return false;
        Sleep(xlTimer);

        if (COMM_SUCCESS != packetHandlerPupil->write2ByteTxRx(portHandlerPupil, 2, 8, 1023, &dxl_error))
            return false;
        if (COMM_SUCCESS != packetHandlerPupil->write2ByteTxRx(portHandlerPupil, 3, 8, 1023, &dxl_error))
            return false;
        Sleep(xlTimer);

        // Turn down torue limit
        if (COMM_SUCCESS != packetHandlerPupil->write2ByteTxRx(portHandlerPupil, 2, 35, 500, &dxl_error))
            return false;
        if (COMM_SUCCESS != packetHandlerPupil->write2ByteTxRx(portHandlerPupil, 3, 35, 500, &dxl_error))
            return false;
        Sleep(xlTimer);

        // Torque off. No fancy rampiong
        if (COMM_SUCCESS != packetHandlerPupil->write1ByteTxRx(portHandlerPupil, 2, 24, 1, &dxl_error))
            return false;
        if (COMM_SUCCESS != packetHandlerPupil->write1ByteTxRx(portHandlerPupil, 3, 24, 1, &dxl_error))
            return false;
        Sleep(xlTimer);

        // Go to min pos
        if (COMM_SUCCESS != packetHandlerPupil->write2ByteTxRx(portHandlerPupil, 2, 30, 0, &dxl_error))
            return false;
        if (COMM_SUCCESS != packetHandlerPupil->write2ByteTxRx(portHandlerPupil, 3, 30, 0, &dxl_error))
            return false;
        // Sleep for 300 ms
        Sleep(xlTimer);

        // Read pressent position
        uint16_t present_postition_value[2] = {0, 0};
        if (COMM_SUCCESS != packetHandlerPupil->read2ByteTxRx(portHandlerPupil, 2, 37, &present_postition_value[0], &dxl_error))
            return false;
        if (COMM_SUCCESS != packetHandlerPupil->read2ByteTxRx(portHandlerPupil, 3, 37, &present_postition_value[1], &dxl_error))
            return false;

        AngleMinLimitPupil[0] = present_postition_value[0] + 10;
        AngleMinLimitPupil[1] = present_postition_value[1] + 10;

        AngleMaxLimitPupil[0] = AngleMinLimitPupil[0] + 280;
        AngleMaxLimitPupil[1] = AngleMaxLimitPupil[1] + 280;

       // Not implemented.
       //Notify(msg_debug, "Position limits pupil servos (auto calibrate): min %i %i max %i %i \n", AngleMinLimitPupil[0], AngleMinLimitPupil[1], AngleMaxLimitPupil[0], AngleMaxLimitPupil[1]);

        // Torque off. No fancy rampiong
        if (COMM_SUCCESS != packetHandlerPupil->write1ByteTxRx(portHandlerPupil, 2, 24, 0, &dxl_error))
            return false;
        if (COMM_SUCCESS != packetHandlerPupil->write1ByteTxRx(portHandlerPupil, 3, 24, 0, &dxl_error))
            return false;
        Sleep(xlTimer);

        if (COMM_SUCCESS != packetHandlerPupil->write2ByteTxRx(portHandlerPupil, 2, 35, 1023, &dxl_error))
            return false;
        if (COMM_SUCCESS != packetHandlerPupil->write2ByteTxRx(portHandlerPupil, 3, 35, 1023, &dxl_error))
            return false;
        Sleep(xlTimer);


        return true;
    }
    ~ServoControlTuning()
    {
       
        // Torque down
        PowerOffRobot();

        // Close ports
        if (EpiTorsoMode || EpiMode)
        {
            portHandlerHead->closePort();
            portHandlerPupil->closePort();
        }
        if (EpiMode)
        {
            portHandlerLeftArm->closePort();
            portHandlerRightArm->closePort();
            portHandlerBody->closePort();
        }

        // Free memory
        delete groupSyncWriteHead;
        delete groupSyncReadHead;
        delete groupSyncWriteLeftArm;
        delete groupSyncReadLeftArm;
        delete groupSyncWriteRightArm;
        delete groupSyncReadRightArm;
        delete groupSyncWriteBody;
        delete groupSyncReadBody;
        delete groupSyncWritePupil;
    }

};

INSTALL_CLASS(ServoControlTuning)


  <|MERGE_RESOLUTION|>--- conflicted
+++ resolved
@@ -1748,13 +1748,8 @@
         uint32_t read_indirect_data_value_4bytes;
         uint8_t dxl_error = 0;
         int dxl_comm_result;
-<<<<<<< HEAD
-        int expected_address_value[dynamixelParameters.cols()];
-        int indirect_data_address = INDIRECTADDRESS_FOR_WRITE +2;
-=======
         std::vector<int> expected_address_value(dynamixelParameters.cols());
         int indirect_address = INDIRECTDATA_FOR_WRITE +1;
->>>>>>> 3e17968e
 
         for (int p = 0; p < portHandlers.size(); p++) {
             std::cout << "Checking port: " << portHandlers[p]->getPortName() << std::endl;
