--- conflicted
+++ resolved
@@ -49,73 +49,7 @@
     bool speed_limit = false;
 	bool position_limit = false;
 	
-<<<<<<< HEAD
-    long t = GetTick();
 
-    // Set default output = current position (until neutral position parameter is added)
-
-    copy_array(output, reference, size);
-    
-    if(t == 1) // Detta går inte! Det är inte säkert att positionen har nått motionGuard vid tick 1!!!
-        start_up_position = copy_array(create_array(size), reference, size);
-    
-    // Clean-up input
-
-    for(int i=0; i<size; i++)
-    {
-        input_cleaned[i] = input[i];
-        copy_array(output, input_cleaned, size);
-
-    }
-    
-//        if(input[i] != 0)
-//            input_cleaned[i] = input[i];
-//        else if(reference[i] != 0)
-//            input_cleaned[i] = reference[i];
-//        else if(start_up_position)
-//            input_cleaned[i] = start_up_position[i];
-//        else
-//        {
-//            input_cleaned[i] = 0;
-//            err = true;
-//        }
-    
-    // Handle start up smoothing
-    
-//    if(t < start_up_time)
-//    {
-//        float a = float(t)/float(start_up_time);
-//        for(int i=0; i<size; i++)
-//            if(input_cleaned[i] != 0 && reference[i] != 0)
-//                output[i] = a * input_cleaned[i] + (1-a) * reference[i];
-//    }
-//    else
-//    {
-//        copy_array(output, input_cleaned, size);
-//    }
-//    
-    // Check maximum speed
-    
-//    float m = 0;
-//    for(int i=0; i<size; i++)
-//    {
-//        float speed = (output[i] - reference[i]);
-//        if(speed > m)
-//            m = speed;
-//    }
-//    
-//    if(m > max_speed)
-//    {
-//        speed_limit = true;
-//        float scale = max_speed/m;
-//        for(int i=0; i<size; i++)
-//        {
-//            float speed = (output[i] - reference[i]);
-//            output[i] = reference[i] + scale * speed;
-//        }
-//    }
-//	
-=======
     copy_array(output, input, size);
     
     // Check maximum speed
@@ -136,8 +70,7 @@
             output[i] = reference[i] + scale * speed;
         }
     }
-	
->>>>>>> 7b5a4f6b
+
 	// Check position software limit
     if (inputLimitMin && inputLimitMax)
     {
@@ -151,30 +84,12 @@
                 output[i] = inputLimitMax[i];
         }
     }
-<<<<<<< HEAD
-	
-//    // Check zeros again
-//    for(int i=0; i<size; i++)
-//        if(output[i] == 0)
-//            err = true;
-	
-
-//	if(position_limit)
-//		Notify(msg_warning, "Position is out of range and has been limited.");
-//	
-//    if(speed_limit)
-//        Notify(msg_warning, "Speed is out of range and has been limited.");
-//    
-    if(err)
-        Notify(msg_warning, "Position array contains zeros and should not be used.");
-=======
 
 	if(position_limit)
 		Notify(msg_warning, "Position is out of range and has been limited.");
 	
     if(speed_limit)
         Notify(msg_warning, "Speed is out of range and has been limited.");
->>>>>>> 7b5a4f6b
 }
 
 static InitClass init("MotionGuard", &MotionGuard::Create, "Source/Modules/RobotModules/MotionGuard/");