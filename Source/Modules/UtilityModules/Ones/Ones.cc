//
//	Ones.cc		This file is a part of the IKAROS project
//
//    Copyright (C) 2012 <Author Name>
//
//    This program is free software; you can redistribute it and/or modify
//    it under the terms of the GNU General Public License as published by
//    the Free Software Foundation; either version 2 of the License, or
//    (at your option) any later version.
//
//    This program is distributed in the hope that it will be useful,
//    but WITHOUT ANY WARRANTY; without even the implied warranty of
//    MERCHANTABILITY or FITNESS FOR A PARTICULAR PURPOSE.  See the
//    GNU General Public License for more details.
//
//    You should have received a copy of the GNU General Public License
//    along with this program; if not, write to the Free Software
//    Foundation, Inc., 59 Temple Place, Suite 330, Boston, MA  02111-1307  USA
//
//    See http://www.ikaros-project.org/ for more information.
//
//  This example is intended as a starting point for writing new Ikaros modules
//  The example includes most of the calls that you may want to use in a module.
//  If you prefer to start with a clean example, use he module MinimalModule instead.
//

#include "Ones.h"

// use the ikaros namespace to access the math library
// this is preferred to using math.h

using namespace ikaros;

<<<<<<< HEAD
void
Ones::SetSizes()
{
    int outx = GetIntValue("size_x");
    int outy = GetIntValue("size_y");
    SetOutputSize("OUTPUT", outx, outy);
}

=======
>>>>>>> ea0f5e18
void
Ones::Init()
{
    output_matrix = GetOutputMatrix("OUTPUT");
    output_matrix_size_x = GetOutputSizeX("OUTPUT");
    output_matrix_size_y = GetOutputSizeY("OUTPUT");

    Bind(value, "value");

    set_matrix(output_matrix, value, output_matrix_size_x, output_matrix_size_y);
}


Ones::~Ones()
{
    // Destroy data structures that you allocated in Init.
    // destroy_array(internal_array);
}


void
Ones::Tick()
{
	
}


// Install the module. This code is executed during start-up.

static InitClass init("Ones", &Ones::Create, "Source/Modules/UtilityModules/Ones/");

<|MERGE_RESOLUTION|>--- conflicted
+++ resolved
@@ -31,7 +31,6 @@
 
 using namespace ikaros;
 
-<<<<<<< HEAD
 void
 Ones::SetSizes()
 {
@@ -40,8 +39,6 @@
     SetOutputSize("OUTPUT", outx, outy);
 }
 
-=======
->>>>>>> ea0f5e18
 void
 Ones::Init()
 {
