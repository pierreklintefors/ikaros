--- conflicted
+++ resolved
@@ -130,26 +130,6 @@
 
             this.canvas.drawImage(this.imageObj, 0, 0, w, h);
         }
-<<<<<<< HEAD
-        
-        if(this.imageCount)
-        {
-            let ix = 0;
-            let index = this.getSource("index");
-            if(index)
-            {
-                ix = Math.floor(index[0][0]);
-                if(ix < 0)
-                    ix = 0;
-                else if(ix >= this.imageCount)
-                    ix = this.imageCount-1;
-            }
-            this.canvas.drawImage(this.imageObjects[ix], 0, 0, w, h);
-        }
-        else
-            this.canvas.drawImage(this.imageObj, 0, 0, w, h);
-=======
->>>>>>> 398c7355
     }
     
     update(d)
