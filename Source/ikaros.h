--- conflicted
+++ resolved
@@ -227,17 +227,10 @@
         virtual void Tick() {}
         virtual void Init() {}
 
-<<<<<<< HEAD
-        virtual void Command(std::string command_name, dictionary &parameters)
-        {
-            std::cout << "Received command: \n";
-            parameters.print();
-=======
     virtual void Command(std::string command_name, dictionary & parameters)
     {
         std::cout << "Received command: " << command_name << "\n";
         parameters.print();
->>>>>>> 25096f86
 
         } // Used to send commands and arbitrary data structures to modules
 
