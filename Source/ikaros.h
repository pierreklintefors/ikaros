--- conflicted
+++ resolved
@@ -280,64 +280,40 @@
     virtual int SetSizes(input_map ingoing_connections); // Sets input and output if possible
     void CheckRequiredInputs();
 
-<<<<<<< HEAD
-        void CalculateCheckSum(long &check_sum, prime &prime_number); // Calculates a value that depends on all parameters and buffer size
-    };
-=======
     void CalculateCheckSum(long & check_sum, prime & prime_number); // Calculates a value that depends on all parameters and buffer size
 };
 
-typedef std::function<Module *()> ModuleCreator;
-
-class Group : public Component
-{
-};
-
-//
-// MODULE
-//
-
-class Module : public Component
-{
-public:
-    Module();
-    ~Module() {}
->>>>>>> dc204ee6
-
     typedef std::function<Module *()> ModuleCreator;
 
     class Group : public Component
     {
     };
 
-<<<<<<< HEAD
     //
     // MODULE
     //
-=======
+
+    class Module : public Component
+    {
+    public:
+        Module();
+        ~Module() {}
+
+        int SetOutputSize(dictionary d, input_map ingoing_connections);
+        int SetOutputSizes(input_map ingoing_connections); // Uses the size attribute
+        int SetSizes(input_map ingoing_connections);       // Sets input and output if possible
+
+    tick_count GetTick();
+    double GetTickDuration();
+    double GetTime();           // actual or nominal time depending om run mode
+    double GetRealTime();       // actual time since start
+    double GetNominalTime();    // nominal time at current tick
+    double GetTimeOfDay();      // seconds since midnight
+    double GetLag();
+
     void ProfilingBegin() { profiler_.begin(); }
     void ProfilingEnd()  { profiler_.end();  }
 };
->>>>>>> dc204ee6
-
-    class Module : public Component
-    {
-    public:
-        Module();
-        ~Module() {}
-
-        int SetOutputSize(dictionary d, input_map ingoing_connections);
-        int SetOutputSizes(input_map ingoing_connections); // Uses the size attribute
-        int SetSizes(input_map ingoing_connections);       // Sets input and output if possible
-
-        tick_count GetTick();
-        double GetTickDuration();
-        double GetTime();        // actual or nominal time depending om run mode
-        double GetRealTime();    // actual time since start
-        double GetNominalTime(); // nominal time at current tick
-        double GetTimeOfDay();   // seconds since midnight
-        double GetLag();
-    };
 
     //
     // CONNECTION
@@ -461,7 +437,6 @@
     std::vector<Message>                    log;
     std::thread *                           httpThread = nullptr;
 
-<<<<<<< HEAD
         Kernel();
         ~Kernel();
 
@@ -493,65 +468,6 @@
 
         void ListClasses();
         void ResolveParameter(parameter &p, std::string &name);
-
-        void ResolveParameters(); // Find and evaluate value or default
-        void CalculateSizes();
-        void CalculateDelays();
-        void InitCircularBuffers();
-        void RotateBuffers();
-        void ListComponents();
-        void ListConnections();
-        void ListInputs();
-        void ListOutputs();
-        void ListBuffers();
-        void ListCircularBuffers();
-        void ListParameters();
-        void ListTasks();
-        void PrintLog();
-
-        // Functions for creating the network
-
-        void AddInput(std::string name, dictionary parameters = dictionary());
-        void AddOutput(std::string name, dictionary parameters = dictionary());
-        void AddParameter(std::string name, dictionary params = dictionary());
-        void SetParameter(std::string name, std::string value);
-        void AddGroup(dictionary info, std::string path);
-        void AddModule(dictionary info, std::string path);
-        void AddConnection(dictionary info, std::string path);
-        void LoadExternalGroup(dictionary d);
-        void BuildGroup(dictionary d, std::string path = "");
-=======
-    Kernel();
-    ~Kernel();
-
-    void Clear();        // Remove all non-persistent data and reset kernel variables - // FIXME: Init???
-
-    static void *   StartHTTPThread(Kernel * k);
-
-    // FIXME: Add mutexes for functions called by modules
-
-    tick_count GetTick() { return tick; }
-    double GetTickDuration() { return tick_duration; } // Time for each tick in seconds (s)
-    double GetTime() { return (run_mode == run_mode_realtime) ? GetRealTime() : static_cast<double>(tick)*tick_duration; }   // Time since start (in real time or simulated (tick) time dending on mode)
-    double GetRealTime() { return (run_mode == run_mode_realtime) ? timer.GetTime() : static_cast<double>(tick)*tick_duration; }
-    double GetNominalTime() { return static_cast<double>(tick)*tick_duration; } 
-    double GetTimeOfDay();
-    double GetLag() { return (run_mode == run_mode_realtime) ? static_cast<double>(tick)*tick_duration - timer.GetTime() : 0; }
-
-    void CalculateCPUUsage();
-
-    bool Notify(int msg, std::string message, std::string path="");
-    bool Print(std::string message) { return Notify(msg_print, message); }
-    bool Warning(std::string message, std::string path="") { return Notify(msg_warning, message, path); }
-    bool Debug(std::string message) { return Notify(msg_debug, message); }
-    bool Trace(std::string message) { return Notify(msg_trace, message); }
-
-    bool Terminate();
-    void ScanClasses(std::string path);
-    void ScanFiles(std::string path, bool system=true);
-
-    void ListClasses();
-    void ResolveParameter(parameter & p,  std::string & name);
 
     void ResolveParameters(); // Find and evaluate value or default
     void CalculateSizes();
@@ -569,18 +485,17 @@
     void PrintLog();
     void PrintProfiling();
 
-    // Functions for creating the network
-
-    void AddInput(std::string name, dictionary parameters=dictionary());
-    void AddOutput(std::string name, dictionary parameters=dictionary());
-    void AddParameter(std::string name, dictionary params=dictionary());
-    void SetParameter(std::string name, std::string value);
-    void AddGroup(dictionary info, std::string path);
-    void AddModule(dictionary info, std::string path);
-    void AddConnection(dictionary info, std::string path);
-    void LoadExternalGroup(dictionary d);
-    void BuildGroup(dictionary d, std::string path="");
->>>>>>> dc204ee6
+        // Functions for creating the network
+
+        void AddInput(std::string name, dictionary parameters = dictionary());
+        void AddOutput(std::string name, dictionary parameters = dictionary());
+        void AddParameter(std::string name, dictionary params = dictionary());
+        void SetParameter(std::string name, std::string value);
+        void AddGroup(dictionary info, std::string path);
+        void AddModule(dictionary info, std::string path);
+        void AddConnection(dictionary info, std::string path);
+        void LoadExternalGroup(dictionary d);
+        void BuildGroup(dictionary d, std::string path = "");
 
     void AllocateInputs();
     void InitComponents();
