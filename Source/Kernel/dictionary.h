--- conflicted
+++ resolved
@@ -2,6 +2,7 @@
 // Recursive JSON-like dictionary
 
 #pragma once
+
 
 #include <string>
 #include <vector>
@@ -232,7 +233,3 @@
     value parse_json(const std::string &json_str);
 };
 
-<<<<<<< HEAD
-#endif
-=======
->>>>>>> d0290b3b
