--- conflicted
+++ resolved
@@ -154,17 +154,8 @@
         bool is_null()          { return std::holds_alternative<null>(value_); }
         bool is_true();
 
-<<<<<<< HEAD
         int as_int()            { return double(*this); };  // FIXME: CHECK THIS ONE
         bool equals(const std::string& str) const;
-=======
-        bool as_bool()              { return double(*this) != 0; };
-        int as_int()                { return double(*this); };
-        float as_float()            { return double(*this); };
-        double as_double()          { return double(*this); };
-        std::string as_string()     { return std::string(*this); };
-
->>>>>>> 0e83e27b
         value & operator[] (const char * s); // Captures literals as argument ***************
         value & operator[] (const std::string & s);
         value & at(const std::string & s); // throws if not dictionary or non-existent attribute
