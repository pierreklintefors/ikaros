--- conflicted
+++ resolved
@@ -619,10 +619,6 @@
             return value;
     }
 
-<<<<<<< HEAD
-    std::string
-    Component::GetBind(const std::string &name)
-=======
 
 
     int 
@@ -637,7 +633,6 @@
 
     std::string 
     Component::GetBind(const std::string & name)
->>>>>>> f85a290d
     {
         if (info_.contains(name))
             return ""; // Value set in attribute - do not bind
@@ -933,14 +928,7 @@
         for (auto output : info_["outputs"])
             AddOutput(output);
 
-<<<<<<< HEAD
-        // if(!info_.contains("log_level"))
-        //     info_["log_level"] = "5";
-
-        // Set parent
-=======
     // Set parent
->>>>>>> f85a290d
 
         auto p = path_.rfind('.');
         if (p != std::string::npos)
@@ -950,19 +938,8 @@
     bool
     Component::Notify(int msg, std::string message, std::string path)
     {
-<<<<<<< HEAD
-        int ll = msg_warning;
-        if (info_.contains("log_level"))
-            ll = info_["log_level"];
-
-        if (msg <= ll)
-        {
-            return kernel().Notify(msg, message, path);
-        }
-=======
         if(msg <= GetIntValue("log_level", msg_warning))
             return kernel().Notify(msg, message, path);
->>>>>>> f85a290d
         return true;
     }
 
@@ -2001,10 +1978,7 @@
         dictionary external(path);
         external["name"] = d["name"]; // FIXME: Just in case - check for errors later
         d.merge(external);
-<<<<<<< HEAD
-=======
         d.erase("external");
->>>>>>> f85a290d
     }
 
     void
@@ -2617,17 +2591,23 @@
             std::cout << " (" << path << ")";
         std::cout << std::endl;
 
-<<<<<<< HEAD
         if (msg <= msg_fatal_error)
         {
             global_terminate = true;
 
-            // run_mode = run_mode_quit;
-=======
+            static std::mutex mtx;
+            std::lock_guard<std::mutex> lock(mtx); // Lock the mutex
+
+            log.push_back(Message(msg, message, path));
+
+            std::cout << "ikaros: " << message;
+            if(!path.empty())
+                std::cout  << " ("<<path << ")";
+            std::cout << std::endl;
+
             if(msg <= msg_fatal_error)
                 global_terminate = true;
             return true;
->>>>>>> f85a290d
         }
         return true;
     }
@@ -2903,12 +2883,8 @@
         std::string sep = "";
         bool sent = false;
 
-<<<<<<< HEAD
-        while (!data.empty())
-=======
         //std::cout << "\nDoSendData: " << std::endl;
         while(!data.empty())
->>>>>>> f85a290d
         {
             std::string source = head(data, ",");
             std::string key = source;
@@ -2925,29 +2901,12 @@
             std::string format = rtail(source, ":");
             std::string source_with_root = root + "." + source; // request.component_path
 
-<<<<<<< HEAD
-            if (buffers.count(source_with_root))
-=======
 
 
             if(buffers.count(source_with_root))
->>>>>>> f85a290d
             {
                 if (format.empty())
                 {
-<<<<<<< HEAD
-                    sent = socket->Send(sep + "\t\t\"" + source + "\": " + buffers[source_with_root].json());
-                }
-                else if (format == "rgb")
-                {
-                    sent = socket->Send(sep + "\t\t\"" + source + ":" + format + "\": ");
-                    SendImage(buffers[source_with_root], format);
-                }
-                else if (format == "gray" || format == "red" || format == "green" || format == "blue" || format == "spectrum" || format == "fire")
-                {
-                    sent = socket->Send(sep + "\t\t\"" + source + ":" + format + "\": ");
-                    SendImage(buffers[source_with_root], format);
-=======
                     sent = socket->Send(sep + "\t\t\"" + key + "\": "+buffers[source_with_root].json());
                 }
                 else if(format=="rgb")
@@ -2959,16 +2918,11 @@
                 { 
                         sent = socket->Send(sep + "\t\t\"" + key + ":"+format+"\": ");
                         SendImage(buffers[source_with_root], format);
->>>>>>> f85a290d
                 }
             }
             else if (parameters.count(source_with_root))
             {
-<<<<<<< HEAD
-                sent = socket->Send(sep + "\t\t\"" + source + "\": " + parameters[source_with_root].json());
-=======
                 sent = socket->Send(sep + "\t\t\"" + key + "\": "+parameters[source_with_root].json());
->>>>>>> f85a290d
             }
             if (sent)
                 sep = ",\n";
@@ -3260,184 +3214,16 @@
         {
             std::cerr << e.what() << '\n';
         }
-        DoSendData(request);
-    }
-
-<<<<<<< HEAD
-    /*
-        void
-        Kernel::AddWidget(Request & request) // FIXME: Local exception handling
-        {
-            std::cout << "AddWidget: " << std::endl;
-            auto view = GetView(request);
-            if(view["widgets"].is_null())
-                view["widgets"] = list();
-
-            list u = list(view["widgets"]);
-            u.push_back(request.parameters);
-
-
-            DoSendData(request);
-        }
-
-
-        void
-        Kernel::DeleteWidget(Request & request)
-        {
-            //std::cout << "DeleteWidget: "  << std::endl;
-
-            int index = std::stoi(request.parameters["index"]);
-            list view = list(GetView(request)["widgets"]);
-            view.erase(index);
-
-            int i=0;
-            for(auto & w : view)
-                w["_index_"] = i++;
-
-            DoSendData(request);
-        }
-
-
-        void
-        Kernel::SetWidgetParameters(Request & request)
-        {
-            //std::cout << "SetWidgetParameters: " << std::endl;
-
-            int index = request.parameters.get_int("_index_");
-            //list u = list(GetView(request)["widgets"]);
-            //u[index] = request.parameters;
-
-            DoSendData(request);
-        }
-
-
-        void
-        Kernel::WidgetToFront(Request & request)
-        {
-            //std::cout << "SetWidgetToFront: " << std::endl;
-
-            int index = request.parameters.get_int("index");
-
-            //list u = list(GetView(request)["widgets"]);
-
-            dictionary d = u[index];
-            u.erase(index);
-            u.push_back(d);
-
-            int i=0;
-            for(auto & item : u)
-                item["_index_"] = i++;
-
-
-            DoSendData(request);
-         }
-
-
-
-        void
-        Kernel::WidgetToBack(Request & request)
-        {
-            //std::cout << "SetWidgetToBack: " << std::endl;
-
-            int index = request.parameters.get_int("index");
-
-            list u = list(GetView(request)["widgets"]);
-
-            dictionary d = u[index];
-            u.erase(index);
-            u.insert_front(d);
-
-            int i=0;
-            for(auto & item : u)
-                item["_index_"] = i++;
-
-            DoSendData(request);
-        }
-        void
-        Kernel::RenameView(Request & request)
-        {
-            std::cout << "RenameView: " << std::endl;
-
-            dictionary u = GetView(request);
-            u["name"] = request.parameters["name"];
-
-            DoSendData(request);
-        }
-    */
-
-    /*
-        void
-        Kernel::DoAddGroup(Request & request)
-        {
-            //std::cout << "DoAddGroup: *** " << std::endl;
-
-            DoSendData(request);
-        }
-
-
-        void
-        Kernel::DoAddModule(Request & request)
-        {
-           // std::cout << "DoAddModule: *** " << std::endl;
-
-            DoSendData(request);
-        }
-
-
-
-
-        void
-        Kernel::DoSetAttribute(Request & request)
-        {
-           // std::cout << "DoSetAttribute: " << std::endl;
-
-            DoSendData(request);
-        }
-
-
-        void
-        Kernel::DoAddConnection(Request & request)
-        {
-            //std::cout << "DoAddConnection: " << std::endl;
-
-            DoSendData(request);
-        }
-
-
-        void
-        Kernel::DoSetRange(Request & request)
-        {
-            //std::cout << "DoSetRange: " << std::endl;
-
-            DoSendData(request);
-        }
-    */
-=======
->>>>>>> f85a290d
-
-    void
-    Kernel::DoUpdate(Request &request)
-    {
-<<<<<<< HEAD
-        if (request.session_id != session_id) // request.parameters.empty() ||  ( WAS not a data request - send network)
-        {
-            // std::cout << request.session_id << " " << session_id << std::endl;
-            DoSendNetwork(request);
-        }
-        /*
-        else if(run_mode == run_mode_play && session_id == request.session_id)
-        {
-            Pause();
-            Tick();
-            DoSendData(request);
-        }
-        */
-        else
-=======
+    DoSendData(request);
+    }
+
+
+    void
+    Kernel::DoUpdate(Request & request)
+    {
         if(request.session_id != session_id) // request.parameters.empty() ||  ( WAS not a data request - send network)
             DoSendNetwork(request);
         else 
->>>>>>> f85a290d
             DoSendData(request);
     }
 
