--- conflicted
+++ resolved
@@ -3041,25 +3041,6 @@
     void
     Kernel::DoCommand(Request &request)
     {
-<<<<<<< HEAD
-        if (!components.count(request.component_path))
-        {
-            Notify(msg_warning, "Component '" + request.component_path + "' could not be found.");
-            DoSendData(request);
-            return;
-        }
-
-        if (!request.body.empty()) // FIXME: Move to request and check content-type first
-        {
-            request.parameters = parse_json(request.body);
-        }
-
-        if (!request.parameters.contains("command"))
-        {
-            Notify(msg_warning, "No command specified for  '" + request.component_path + "'.");
-            DoSendData(request);
-            return;
-=======
         try
        {
             std::string root;
@@ -3089,7 +3070,6 @@
         catch(const std::exception& e)
         {
             std::cerr << e.what() << '\n';
->>>>>>> 25096f86
         }
         DoSendData(request);
     }
