--- conflicted
+++ resolved
@@ -534,17 +534,6 @@
             return original.substr(0, pos);
     }
 
-<<<<<<< HEAD
-    //
-    // GetComponent
-    //
-    // sensitive to variables and indirection
-    // does local substitution of vaiables unlike GetValue() / FIXME: is this correct?
-    //
-
-    Component *
-    Component::GetComponent(const std::string &s)
-=======
 //
 // GetComponent
 //
@@ -554,7 +543,6 @@
  
     Component * 
     Component::GetComponent(const std::string & s) 
->>>>>>> 788cd96e
     {
         std::string path = SubstituteVariables(s);
         try
@@ -991,14 +979,9 @@
 
     Kernel &kernel()
     {
-<<<<<<< HEAD
-        static Kernel *kernelInstance = new Kernel();
-        return *kernelInstance;
-=======
         //static Kernel * kernelInstance = new Kernel();
         static Kernel kernelInstance;  // Guaranteed to be thread-safe in C++11 and later
         return kernelInstance;
->>>>>>> 788cd96e
     }
 
 
@@ -1272,12 +1255,8 @@
         return 0;
     }
 
-<<<<<<< HEAD
+
     int
-=======
-
-    int 
->>>>>>> 788cd96e
     Module::SetSizes(input_map ingoing_connections)
     {
         SetInputSizes(ingoing_connections);
@@ -1519,13 +1498,8 @@
         clear_matrix_states();  // if(NOT PERSISTENT)
 
         tick = -1;
-<<<<<<< HEAD
-        // run_mode = run_mode_pause;
-        tick_is_running = false;
-=======
         //run_mode = run_mode_pause;
         //tick_is_running = false;
->>>>>>> 788cd96e
         tick_time_usage = 0;
         tick_duration = 1; // default value
         actual_tick_duration = tick_duration;
@@ -1830,19 +1804,6 @@
         log.clear();
     }
 
-<<<<<<< HEAD
-    Kernel::Kernel() : tick(0),
-                       run_mode(run_mode_pause),
-                       tick_is_running(false),
-                       tick_time_usage(0),
-                       actual_tick_duration(0), // FIME: Use desired tick duration here
-                       idle_time(0),
-                       stop_after(-1),
-                       tick_duration(1),
-                       shutdown(false),
-                       session_id(new_session_id()),
-                       needs_reload(true)
-=======
 
     Kernel::Kernel():
         tick(0),
@@ -1856,7 +1817,6 @@
         shutdown(false),
         session_id(new_session_id()),
         needs_reload(true)
->>>>>>> 788cd96e
     {
         cpu_cores = std::thread::hardware_concurrency();
         thread_pool = new ThreadPool(cpu_cores > 1 ? cpu_cores-1 : 1); // FIXME: optionally use ikg parameters
@@ -2807,15 +2767,9 @@
     }
 
     void
-<<<<<<< HEAD
-    Kernel::DoSendData(Request &request)
-    {
-        sending_ui_data = true; // must be set while main thread is still running
-=======
     Kernel::DoSendData(Request & request)
     {    
         //sending_ui_data = true; // must be set while main thread is still running
->>>>>>> 788cd96e
 
 
         DoSendDataHeader();
@@ -3389,17 +3343,9 @@
         return nullptr;
     }
 
-<<<<<<< HEAD
-}; // namespace ikaros
-
-Kernel::~Kernel()
-{
-    if (socket)
-=======
     Kernel::~Kernel()
 {
     if(socket && httpThread)
->>>>>>> 788cd96e
     {
         shutdown.store(true, std::memory_order_release);
         httpThread->join();
@@ -3411,13 +3357,9 @@
         socket = nullptr;
         thread_pool = nullptr;
     }
-<<<<<<< HEAD
 }
-=======
-}
 
 }; // namespace ikaros
 
 
 
->>>>>>> 788cd96e
