// Ikaros 3.0

#include "ikaros.h"

using namespace ikaros;
using namespace std::chrono;
using namespace std::literals;

bool global_terminate = false;

namespace ikaros
{
    std::string validate_identifier(std::string s)
    {
        static std::string legal = "_0123456789aAbBcCdDeEfFgGhHiIjJkKlLmMnNoOpPqQrRsStTuUvVwWxXyYzZ";
        if (s.empty())
            throw exception("Identifier cannot be empty string");
        if ('0' <= s[0] && s[0] <= '9')
            throw exception("Identifier cannot start with a number: " + s);
        for (auto c : s)
            if (legal.find(c) == std::string::npos)
                throw exception("Illegal character in identifier: " + s);
        return s;
    }

    long new_session_id()
    {
        return duration_cast<milliseconds>(system_clock::now().time_since_epoch()).count();
    }

    // CircularBuffer

    CircularBuffer::CircularBuffer(matrix &m, int size) : index_(0),
                                                          buffer_(std::vector<matrix>(size))
    {
        for (int i = 0; i < size; i++)
        {
            buffer_[i].realloc(m.shape()); // copy(m);
            buffer_[i].reset();
        }
    }

    void
    CircularBuffer::rotate(matrix &m)
    {
        buffer_[index_].copy(m);
        index_ = ++index_ % buffer_.size();
    }

    matrix &
    CircularBuffer::get(int i) // Get output with delay i
    {
        return buffer_[(buffer_.size() + index_ - i) % buffer_.size()];
    }

    // Parameter

    parameter::parameter(dictionary info) : info_(info),
                                            type(no_type),
                                            has_options(info_.contains("options")),
                                            resolved(std::make_shared<bool>(false))
    {
        std::string type_string = info_["type"];

        if (type_string == "float" || type_string == "int" || type_string == "double") // Temporary
            type_string = "number";

        auto type_index = std::find(parameter_strings.begin(), parameter_strings.end(), type_string);
        if (type_index == parameter_strings.end())
            throw exception("Unkown parameter type: " + type_string + ".");

        type = parameter_type(std::distance(parameter_strings.begin(), type_index));

        // Init shared pointers
        switch (type)
        {
        case number_type:
        case rate_type:
        case bool_type:
            number_value = std::make_shared<double>(0);
            break;

        case string_type:
            string_value = std::make_shared<std::string>("");
            break;

        case matrix_type:
        {
            if (info_.contains("size"))
            {
                std::cout << "HAS SIZE" << std::endl;
                matrix_value = std::make_shared<matrix>();
            }
            else
                matrix_value = std::make_shared<matrix>();
        }
        break;

        default:
            break;
        }
    }

    parameter::parameter(const std::string type, const std::string options) : parameter(options.empty() ? dictionary({{"type", type}}) : dictionary({{"type", type}, {"options", options}}))
    {
    }

    void
    parameter::operator=(parameter &p) // this shares data with p
    {
        info_ = p.info_;
        type = p.type;
        resolved = p.resolved;
        has_options = p.has_options;

        number_value = p.number_value;
        matrix_value = p.matrix_value;
        string_value = p.string_value;
    }

    double
    parameter::operator=(double v) // FIXME: handle matrix type as well
    {
        if (has_options)
        {
            auto options = split(info_["options"], ",");
            int c = options.size();
            if (v > c - 1)
                v = c - 1;
            switch (type)
            {
            case number_type:
            case rate_type:
            case bool_type:
                *number_value = double(v);
                break;
            case string_type:
                *string_value = options[round(v)];
                break;
            default:
                break; // FIXME: error?
            }
            return v;
        }

        switch (type)
        {
        case number_type:
        case rate_type:
        case bool_type:
            *number_value = double(v);
            break;
        case string_type:
            *string_value = std::to_string(v);
            break;
        default:
            break; // FIXME: error?
        }
        *resolved = true;
        return v;
    }

    std::string
    parameter::operator=(std::string v) // FIXME: Check this function for all type combinations
    {
        double val = 0;
        if (has_options)
        {
            auto options = split(info_["options"], ",");
            auto it = std::find(options.begin(), options.end(), v);
            if (it != options.end())
                val = std::distance(options.begin(), it);
            else if (is_number(v))
            {
                val = stod(v);
                v = options.at(int(val));
            }
            else
                throw exception("Invalid parameter value");
        }
        else if (is_number(v))
            val = stod(v);

        switch (type)
        {
        case number_type:
        case rate_type:
            *number_value = val;
            break;

        case bool_type:
            if (has_options)
                *number_value = (val != 0 ? 1 : 0);
            else
                *number_value = is_true(v);
            break;

        case string_type:
            *string_value = v;
            break;

        case matrix_type:
            *matrix_value = v;
            break;

        default:
            break; // FIXME: error? Handle matrix with single element
        }
        *resolved = true;
        return v;
    }

    parameter::operator matrix &()
    {
        if (matrix_value)
            return *matrix_value;
        else
            throw exception("Not a matrix value.");
    }

    parameter::operator std::string()
    {
        if (string_value)
            return *string_value;

        if (has_options)
        {
            int index = int(*number_value);
            auto options = split(info_["options"], ","); // FIXME: Check trim in split
            if (index < 0 || index >= options.size())
                return std::to_string(index) + " (OUT-OF-RANGE)";
            else
                return options[index];
        }

        switch (type)
        {
<<<<<<< HEAD
        case no_type:
            throw exception("Uninitialized or unbound parameter. Bind() may not be called in Init().");
        case number_type:
            if (number_value)
                return std::to_string(*number_value);
        case bool_type:
            if (number_value)
                return (*number_value > 0 ? "true" : "false");
        case rate_type:
            if (number_value)
                return std::to_string(*number_value);
        case string_type:
            if (string_value)
                return *string_value;
        case matrix_type:
            return matrix_value->json();
        default:
            throw exception("Type conversion error for parameter.");
=======
            case no_type: throw exception("Uninitialized or unbound parameter.");
            case number_type: if(number_value) return std::to_string(*number_value);
            case bool_type: if(number_value) return (*number_value>0 ? "true" : "false");
            case rate_type: if(number_value) return std::to_string(*number_value);
            case string_type: if(string_value) return *string_value;
            case matrix_type: return matrix_value->json();
            default:  throw exception("Type conversion error for parameter.");
>>>>>>> d0290b3b
        }
    }

    parameter::operator double()
    {
        if (type == rate_type)
            return *number_value * kernel().GetTickDuration();
        if (number_value)
            return *number_value;
        else if (string_value)
        {
            if (has_options)
            {
                auto options = split(info_["options"], ","); // FIXME: Check trim in split
                auto it = std::find(options.begin(), options.end(), *string_value);
                if (it != options.end())
                    return std::distance(options.begin(), it);
                else
                    return 0;
            }
            else
                return stod(*string_value); // FIXME: may fail ************
        }
        else if (matrix_value)
            return 0; // FIXME check 1x1 matrix ************
        else
            throw exception("Type conversion error. Parameter does not have a type. Bind?");
    }

    int
    parameter::as_int()
    {
        switch (type)
        {
        case no_type:
            throw exception("Uninitialized_parameter.");
        case number_type:
            if (number_value)
                return *number_value;
        case rate_type:
            if (number_value)
                return *number_value; // FIXME: Take care of time base
        case bool_type:
            if (number_value)
                return *number_value;
        case string_type:
            if (string_value)
                return stoi(*string_value); // FIXME: Check that it is a number
        case matrix_type:
            throw exception("Could not convert matrix to int"); // FIXME check 1x1 matrix
        default:;
        }
        throw exception("Type conversion error for  parameter");
    }

    std::string
    parameter::as_int_string()
    {
        return std::to_string(as_int());
    }

    const char *
    parameter::c_str() const noexcept
    {
        if (string_value)
            return string_value->c_str();
        else
            return NULL;
    }

<<<<<<< HEAD
    void
    parameter::print(std::string name)
=======

    std::string
    parameter::as_string()
    {
        return std::string(*this);
    }

    void 
        parameter::print(std::string name)
>>>>>>> d0290b3b
    {
        if (!name.empty())
            std::cout << name << " = ";
        if (type == no_type)
            std::cout << "not initialized" << std::endl;
        else
            std::cout << std::string(*this) << std::endl;
    }

    void
    parameter::info()
    {
        std::cout << "name: " << info_["name"] << std::endl;
        std::cout << "type: " << type << std::endl;
        std::cout << "default: " << info_["default"] << std::endl;
        std::cout << "has_options: " << has_options << std::endl;
        std::cout << "options: " << info_["options"] << std::endl;
        std::cout << "value: " << std::string(*this) << std::endl;
    }

    std::string
    parameter::json()
    {
        switch (type) // FIXME: remove if statements and use exception handling
        {
        case number_type:
            if (number_value)
                return "[[" + std::to_string(*number_value) + "]]";
        case bool_type:
            if (number_value)
                return (*number_value != 0 ? "[[true]]" : "[[false]]");
        case rate_type:
            if (number_value)
                return "[[" + std::to_string(*number_value) + "]]";
        case string_type:
            if (string_value)
                return "\"" + *string_value + "\"";
        case matrix_type:
            if (matrix_value)
                return matrix_value->json();
        default:
            throw exception("Cannot convert parameter to string");
        }
    }

    std::ostream &operator<<(std::ostream &os, parameter p) // FIXME: Handle options
    {
        switch (p.type)
        {
        case number_type:
            if (p.number_value)
                os << *p.number_value;
            break; // FIXME: Is string conversion sufficient?
        case bool_type:
            if (p.number_value)
                os << (*p.number_value == 0 ? "false" : "true");
            break;
        case rate_type:
            if (p.number_value)
                os << *p.number_value;
            break;
        case string_type:
            if (p.string_value)
                os << *p.string_value;
            break;
        case matrix_type:
            if (p.matrix_value)
                os << *p.matrix_value;
            break;
        default:
            throw exception("Cannot convert parameter to string for printing");
        }

        return os;
    }

    // Component

    void
    Component::print()
    {
        std::cout << "Component: " << info_["name"] << '\n';
    }

    void
    Component::info()
    {
        std::cout << "Component: " << info_["name"] << '\n';
        std::cout << "Path: " << path_ << '\n';
        std::cout << "Path: " << info_ << '\n';
    }

    bool
    Component::BindParameter(parameter &p, std::string &name) // Handle parameter sharing
    {
        std::string bind_to = GetValue(name + ".bind");
        if (bind_to.empty())
            return false;
        else
            return LookupParameter(p, bind_to);
    }

    bool
    Component::ResolveParameter(parameter &p, std::string &name)
    {
        if (*(p.resolved))
            return true; // Already set from SetParameters
        try
        {
            // Look for binding
            std::string bind_to = GetBind(name);
            if (!bind_to.empty())
            {
                if (LookupParameter(p, bind_to)) // FIXME: Not working
                    return true;
            }

            std::string value = LookupKey(name);
            if (value.empty())
            {
                if (!p.info_.contains("default"))
                {
                    Error("Parameter \"" + name + "\" has no default value in the ikc file.");
                    return false;
                }

                SetParameter(name, p.info_["default"]); // FIXME: SHOULD EVALUATE DEFAULT VALUE - MAYBE
                return true;
            }

            // Evaluate if numerical expression

            if (p.type == number_type && !p.has_options)
            {
                SetParameter(name, std::to_string(EvaluateNumericalExpression(value))); // FIXME: HANDLE DEFAULTVALUES ALSO
                return true;
            }

            // Lookup normal value in current component-context

            value = GetValue(name);
            if (value.empty()) // ****************** this does not work for string that are allowed to be empty // FIXME: USE EXCEPTIONS *****
            {
                SetParameter(name, p.info_["default"]);
                return true;
            }

            SetParameter(name, value);
            return true;
        }
        catch (exception &e)
        {
            Notify(msg_fatal_error, e.message());
        }
        catch (std::exception &e)
        {
            Notify(msg_fatal_error, "ERROR: Could not resolve parameter \""s + name + "\" .", name);
        }
        return false;
    }

    bool
    Component::KeyExists(const std::string &key)
    {
        if (info_.contains(key))
            return true;
        if (parent_)
            return parent_->KeyExists(key);
        else
            return false;
    }

    std::string
    Component::LookupKey(const std::string &key)
    {
        if (info_.contains(key))
            return info_[key];
        if (parent_)
            return parent_->LookupKey(key);
        else
            return ""; // throw exception("Name not found"); // throw not_found_exception instead
    }

    static std::string
    exchange_before_dot(const std::string &original, const std::string &replacement)
    {
        size_t pos = original.find('.');
        if (pos == std::string::npos) // No dot found, replace the whole string
            return replacement;
        else // Replace up to the first dot
            return replacement + original.substr(pos);
    }

    static std::string
    before_dot(const std::string &original)
    {
        size_t pos = original.find('.');
        if (pos == std::string::npos)
            return original;
        else
            return original.substr(0, pos);
    }

    //
    // GetComponent
    //
    // sensitive to variables and indirection
    // does local substitution of vaiables unlike GetValue() / FIXME: is this correct?
    //

    Component *
    Component::GetComponent(const std::string &s)
    {
        std::string path = SubstituteVariables(s);
        try
        {
            if (path.empty()) // this
                return this;
            if (path[0] == '.') // global
                return kernel().components.at(path.substr(1));
<<<<<<< HEAD
            if (kernel().components.count(path_ + "." + peek_head(path, "."))) // inside
                return kernel().components[path_ + "." + peek_head(path, ".")]->GetComponent(peek_tail(path, "."));
            if (peek_rtail(peek_rhead(path_, "."), ".") == peek_head(path, ".") && parent_) // parent
                return parent_->GetComponent(peek_tail(path, "."));
            throw exception("Component does not exist.");
=======
            if(kernel().components.count(path_+"."+peek_head(path,"."))) // inside
                return kernel().components[path_+"."+peek_head(path,".")]->GetComponent(peek_tail(path,"."));
            if(peek_rtail(peek_rhead(path_,"."),".") == peek_head(path,".") && parent_) // parent
                return parent_->GetComponent(peek_tail(path,"."));
            throw exception("Component \""+path+"\" does not exist.");
>>>>>>> d0290b3b
        }
        catch (const std::exception &e)
        {
            throw exception("Component \"" + path + "\" does not exist.");
        }
    }

    std::string
    Component::GetValue(const std::string &path)
    {
        if (path.empty())
            return ""; // throw exception("Name not found"); // throw not_found_exception instead

        if (path[0] == '@')
        {
            if (path.find('.') == std::string::npos)
                return GetValue(path.substr(1));
            else
                return GetValue(exchange_before_dot(path, GetValue(before_dot(path).substr(1))));
        }

        if (path[0] == '.')
        {
            auto c = kernel().components.begin()->second;
            return kernel().components.begin()->second->GetValue(path.substr(1)); // Absolute path
        }

        size_t pos = path.find('.');
        if (pos != std::string::npos)
        {
            std::string head = path.substr(0, pos);
            std::string tail = path.substr(pos + 1);

            if (head[0] == '@')
                head = LookupKey(head.substr(1));

            std::string local_path = path_ + '.' + head;
            if (kernel().components.count(local_path))
                return kernel().components[local_path]->GetValue(tail);
            else if (std::string(parent_->info_["name"]) == head)
                return parent_->GetValue(tail);
            else
                return ""; // throw exception("Name not found"); // throw not_found_exception instead
        }

        std::string value = LookupKey(path);

        if (value.empty())
        {
            // Check if we have a resolved paramater for this value and use that in that case
            if (kernel().parameters.count(path_ + '.' + path) && kernel().parameters[path_ + '.' + path].resolved)
                return kernel().parameters[path_ + '.' + path];
        }

        if (value.find('@') != std::string::npos && value.find('.') != std::string::npos) // A new indirect 'path' - start over
            return GetValue(value);
        else if (value.find('@') != std::string::npos) // A new indirect 'key' - start over
            return GetValue(value.substr(1));
        else
            return value;
    }

    int 
    Component::GetIntValue(const std::string & name, int d)
    {
        std::string value = GetValue(name);
        if(value.empty())
            return d;
        return std::stoi(value);
    }

    std::string
    Component::GetBind(const std::string &name)
    {
        if (info_.contains(name))
            return ""; // Value set in attribute - do not bind
        if (info_.contains(name + ".bind"))
            return info_[name + ".bind"];
        if (parent_)
            return parent_->GetBind(name);
        return "";
    }

    std::string
    Component::SubstituteVariables(const std::string &s)
    {
        std::string var;
        std::string sep;
        for (auto c : split(s, "."))
        {
            if (c[0] == '@')
                var += sep + GetValue(c.substr(1));
            else
                var += sep + c;
            sep = ".";
        }
        return var;
    }

    void Component::Bind(parameter &p, std::string name)
    {
        Kernel &k = kernel();
        std::string pname = path_ + "." + name;
        if (k.parameters.count(pname))
            p = (parameter &)kernel().parameters[pname];
        else
            throw exception("Cannot bind to \"" + name + "\"");
    };

    void Component::Bind(matrix &m, std::string n) // Bind input, output or parameter
    {
        std::string name = path_ + "." + n;
        try
        {
            Kernel &k = kernel();
            if (k.buffers.count(name))
                m = k.buffers[name];
            else if (k.buffers.count(name))
                m = k.buffers[name];
            else if (k.parameters.count(name))
                m = (matrix &)(k.parameters[name]);
<<<<<<< HEAD
            else if (k.parameters.count(name))
                throw exception("Cannot bind to attribute \"" + name + "\". Define it as a parameter!");
            else
                throw exception("Input, output or parameter named \"" + name + "\" does not exist");
=======
            else if(k.parameters.count(name))
                throw exception("Cannot bind to attribute \""+name+"\". Define it as a parameter!", path_);
            else
                throw exception("Input, output or parameter named \""+name+"\" does not exist", path_);
>>>>>>> d0290b3b
        }
        catch (exception e)
        {
<<<<<<< HEAD
            throw exception("Bind:\"" + name + "\" failed. " + e.message);
=======
            throw exception("Bind:\""+name+"\" failed. "+e.message(), path_);
>>>>>>> d0290b3b
        }
    }

    void Component::AddInput(dictionary parameters)
    {
        std::string input_name = path_ + "." + validate_identifier(parameters["name"]);
        kernel().AddInput(input_name, parameters);
    }

    void Component::AddOutput(dictionary parameters)
    {
        std::string output_name = path_ + "." + validate_identifier(parameters["name"]);
        kernel().AddOutput(output_name, parameters);
    };

    void Component::AddOutput(std::string name, int size, std::string description)
    {
        dictionary o = {
            {"name", name},
            {"size", std::to_string(size)},
            {"description", description},
            {"_tag", "output"}};
        list(info_["outputs"]).push_back(o);
        AddOutput(o);
    }

    void Component::ClearOutputs()
    {
        info_["outputs"] = list();
    }

    void Component::AddParameter(dictionary parameters)
    {
        try
        {
            std::string parameter_name = path_ + "." + validate_identifier(parameters["name"]);
            kernel().AddParameter(parameter_name, parameters);
        }
        catch (const std::exception &e)
        {
            throw exception("While adding parameter \"" + std::string(parameters["name"]) + "\": " + e.what());
        }
    }

    void Component::SetParameter(std::string name, std::string value)
    {
        std::string parameter_name = path_ + "." + validate_identifier(name);
        kernel().SetParameter(parameter_name, value);
    }

    bool Component::LookupParameter(parameter &p, const std::string &name)
    {
        Kernel &k = kernel();
        if (k.parameters.count(path_ + "." + name))
        {
            p = k.parameters[path_ + "." + name];
            return true;
        }
        else if (parent_)
            return parent_->LookupParameter(p, name);
        else
            return false;
    }

    matrix &
    Component::GetBuffer(const std::string &s)
    {
        return kernel().buffers.at(path_ + '.' + s);
    }

    std::string
    Component::Evaluate(const std::string &s, bool is_string)
    {
        if (s.empty())
            return "";

        if (!expression::is_expression(s) || is_string)
        {
            if (s[0] == '@') // Handle indirection (unless expression)
            {
                if (s.find('.') == std::string::npos)
                    return GetValue(s.substr(1));

                std::string component_path = peek_rhead(s.substr(1), ".");
                std::string variable_name = SubstituteVariables(peek_rtail(s, "."));
                return GetComponent(component_path)->GetValue(variable_name);
            }
            else
                return s;
        }

        // Handle mathematical expression

        if (!expression::is_expression(s) || is_string)
            return s;

<<<<<<< HEAD
        expression e = expression(s);
        std::map<std::string, std::string> vars;
        for (auto v : e.variables())
        {
            std::string value = Evaluate(v);
            if (value.empty())
                throw exception("Variable \"" + v + "\" not defined.");
            vars[v] = value;
=======
         expression e = expression(s);
            std::map<std::string, std::string> vars;
            for(auto v : e.variables())
            {
                std::string value = Evaluate(v);
                if(value.empty())
                    throw exception("Variable \""+v+"\" not defined.", path_);
                vars[v] = value;
>>>>>>> d0290b3b
        }
        return std::to_string(expression(s).evaluate(vars));
    }

    std::string
    Component::EvaluateVariableOrFunction(const std::string &s)
    {
        std::string ss = s;

        // Check functions

        if (ends_with(s, ".size_x"))
            return std::to_string(GetBuffer(rhead(ss, ".")).size_x()); // FIXME: Add nondestructive rhead with string instead of string &

        if (ends_with(s, ".size_y"))
            return std::to_string(GetBuffer(rhead(ss, ".")).size_y());

        if (ends_with(s, ".size_z"))
            return std::to_string(GetBuffer(rhead(ss, ".")).size_z());

        if (ends_with(s, ".rows"))
            return std::to_string(GetBuffer(rhead(ss, ".")).rows());

        if (ends_with(s, ".cols"))
            return std::to_string(GetBuffer(rhead(ss, ".")).cols());

        // Get or evaluate variables

        parameter p;
        if (LookupParameter(p, s.substr(1))) // CHECK @ sign
            return p;
        else
            return Evaluate(s); // FIXME: Should probably not use full evaluation
    }

    double
    Component::EvaluateNumericalExpression(std::string &s)
    {
        expression e = expression(s);
        std::map<std::string, std::string> vars;
        for (auto v : e.variables())
            vars[v] = EvaluateVariableOrFunction(v);
        return expression(s).evaluate(vars);
    }

    std::vector<int>
    Component::EvaluateSizeList(std::string &s) // return list of size from size list in string
    {
        std::vector<int> shape;
        for (std::string e : split(s, ","))
        {
            if (ends_with(e, ".size")) // special case: use shape function on input and push each dimension on list
            {
                auto &x = rsplit(e, ".", 1);
                matrix m;
                Bind(m, x.at(0));
                for (auto d : m.shape())
                    shape.push_back(d);
            }
            else
            {
                int d = EvaluateNumericalExpression(e);
                if (d > 0)
                    shape.push_back(d);
                // else
                //     throw std::invalid_argument("Value of "+e+" is non-positive or not found."); // Does not work since function can be called multiple times duing SetSizes
            }
        }
        return shape;
    }

    bool
    Component::EvaluateBool(std::string v)
    {
        return false;
    }

    std::string
    Component::EvaluateString(std::string v)
    {
        return "";
    }

    std::string
    Component::EvaluateMatrix(std::string v)
    {
        return "";
    }

    int
    Component::EvaluateOptions(std::string v, std::vector<std::string> &options)
    {
        return 0;
    }

    Component::Component() : parent_(nullptr),
                             info_(kernel().current_component_info),
                             path_(kernel().current_component_path)
    {
        // FIXME: Make sure there are empty lists. None of this should be necessary when dictionary is fixed

        if (info_["inputs"].is_null())
            info_["inputs"] = list();

        if (info_["outputs"].is_null())
            info_["outputs"] = list();

        if (info_["parameters"].is_null())
            info_["parameters"] = list();

        if (info_["groups"].is_null())
            info_["groups"] = list();

        if (info_["modules"].is_null())
            info_["modules"] = list();

        // Add log_level parameter to all components

        dictionary log_param;
        log_param["_tag"] = "parameter";
        log_param["name"] = "log_level";
        log_param["type"] = "number";
        log_param["control"] = "menu";
        // log_param["options"] = "inherit,quiet,exception,end_of_file,terminate,fatal_error,warning,print,debug,trace";
        log_param["default"] = 0;

        info_["parameters"].push_back(log_param); // FIXME: Do we need to copy the dict?

        for (auto p : info_["parameters"])
            AddParameter(p);

        for (auto input : info_["inputs"])
            AddInput(input);

        for (auto output : info_["outputs"])
            AddOutput(output);

        // Set parent

        auto p = path_.rfind('.');
        if (p != std::string::npos)
            parent_ = kernel().components.at(path_.substr(0, p));
    }

    bool
    Component::Notify(int msg, std::string message, std::string path)
    {
<<<<<<< HEAD
        if (msg <= GetIntValue("log_level", msg_warning))
=======
        int log_level = GetIntValue("log_level", 0);
        if(kernel().parameters.count(path_+".log_level")==1)
            log_level = kernel().parameters.at(path_+".log_level").as_int();

        if(msg <= log_level)
>>>>>>> d0290b3b
            return kernel().Notify(msg, message, path);
        return true;
    }

    tick_count Module::GetTick() { return kernel().GetTick(); }
    double Module::GetTickDuration() { return kernel().GetTickDuration(); } // Time for each tick in seconds (s)
    double Module::GetTime() { return kernel().GetTime(); }
    double Module::GetRealTime() { return kernel().GetRealTime(); }
    double Module::GetNominalTime() { return kernel().GetNominalTime(); }
    double Module::GetTimeOfDay() { return kernel().GetTimeOfDay(); }
    double Module::GetLag() { return kernel().GetLag(); }

    Module::Module()
    {
    }

    INSTALL_CLASS(Module)

    // The following lines will create the kernel the first time it is accessed by one of the components

    Kernel &kernel()
    {
        static Kernel *kernelInstance = new Kernel();
        return *kernelInstance;
    }

    bool
<<<<<<< HEAD
    Component::InputsReady(dictionary d, input_map ingoing_connections) // FIXME: Handle optional buffers
=======
    Component::InputsReady(dictionary d,  input_map ingoing_connections) // FIXME: Handle optional inputs
>>>>>>> d0290b3b
    {

        Trace("\t\t\tComponent::InputReady", path_ + "." + std::string(d["name"]));
        Kernel &k = kernel();

<<<<<<< HEAD
        std::string n = d["name"]; // ["attributes"]
        if (ingoing_connections.count(path_))
            for (auto &c : ingoing_connections.at(path_)) // +'.'+n
                if (k.buffers.at(c->source).rank() == 0)
=======
        std::string n = d["name"];   // ["attributes"]
        if(ingoing_connections.count(path_))
            for(auto & c : ingoing_connections.at(path_))
                if(k.buffers.at(c->source).rank()==0)
>>>>>>> d0290b3b
                    return false;
        return true;
    }

    void
    Component::SetSourceRanges(const std::string &name, const std::vector<Connection *> &ingoing_connections) // FIXME:REMOVE
    {
        for (auto &c : ingoing_connections) // Copy source size to source_range if not set
        {
            if (c->source_range.empty())
                c->source_range = kernel().buffers[c->source].get_range();
<<<<<<< HEAD
            else if (c->source_range.rank() != kernel().buffers[c->source].rank())
                throw exception("Explicitly set source range dimensionality does not match source.");
=======
            else if(c->source_range.rank() != kernel().buffers[c->source].rank())
                throw exception("Explicitly set source range dimensionality does not match source.", path_);
>>>>>>> d0290b3b
        }
    }

    int
    Component::SetInputSize_Flat(dictionary d, input_map ingoing_connections)
    {
        Trace("\t\t\t\t\tComponent::SetInputSize_Flat", path_);

        std::string name = d.at("name");
        std::string full_name = path_ + "." + name;

        if (!ingoing_connections.count(full_name)) // Not connected
            return 1;

        int begin_index = 0;
        int end_index = 0;
        int flattened_input_size = 0;
        for (auto &c : ingoing_connections.at(full_name))
        {
            c->flatten_ = true;

            range output_matrix = kernel().buffers[c->source].get_range(); //**NEW  // FIXME: automatic matrix to range conection
            c->Resolve(output_matrix);                                     //**NEW

            int s = c->source_range.size() * c->delay_range_.trim().b_[0];
            end_index = begin_index + s;
            c->target_range = range(begin_index, end_index);
            begin_index += s;
            flattened_input_size += s;

            std::cout << flattened_input_size << std::endl;
        }

        if (flattened_input_size != 0)
        {
            kernel().buffers[full_name].realloc(flattened_input_size);
            Trace("\t\t\tComponent::SetInputSize_Index Alloc " + std::to_string(flattened_input_size), path_);
        }

        if (d.is_set("use_alias"))
        {
            begin_index = 0;
            for (auto &c : ingoing_connections.at(full_name))
            {
                int s = c->source_range.size() * c->delay_range_.trim().b_[0];
                if (c->alias_.empty())
                    kernel().buffers[d.at(full_name)].push_label(0, c->source, s);
                else
                    kernel().buffers[d.at(full_name)].push_label(0, c->alias_, s);
            }
        }
        return 0;
    }

    int
    Component::SetInputSize_Index(dictionary d, input_map ingoing_connections)
    {
        Trace("\t\t\tComponent::SetInputSize_Index ", path_ + "." + std::string(d["name"]));

        range input_size;
        std::string name = d.at("name");
        std::string full_name = path_ + "." + name;

        if (!ingoing_connections.count(full_name)) // Not connected
            return 1;

        // Handle single connection without inidices - do not collapse dimensions

        if (ingoing_connections.size() == 1 && ingoing_connections.begin()->second[0]->source_range.empty() && ingoing_connections.begin()->second[0]->target_range.empty())
        {
            std::cout << "Simple connection" << std::endl;

            range output_matrix = kernel().buffers[ingoing_connections.begin()->second[0]->source].get_range();
            if (output_matrix.empty())
                return 0;

            kernel().buffers[full_name].realloc(output_matrix.extent());

            Trace("\t\t\tComponent::SetInputSize Simple Alloc" + std::string(input_size), full_name);

            return 1;
        }

        for (auto c : ingoing_connections.at(full_name))
        {
            range output_matrix = kernel().buffers[c->source].get_range(); // FIXME: automatic matrix to range conection
            if (output_matrix.empty())
                return 0;
            input_size.extend(c->Resolve(output_matrix));
        }
        kernel().buffers[full_name].realloc(input_size.extent());
        Trace("\t\t\tComponent::SetInputSize Alloc" + std::string(input_size), full_name);

        // Set alias if requested and there is only a single input

        if (d.is_set("use_alias"))
        {
            auto ic = ingoing_connections.at(full_name);
            if (ic.size() == 1 && !ic[0]->alias_.empty())
                kernel().buffers[name].set_name(ic[0]->alias_);
        }

        return 1;
    }

    // ****************************** COMPONENT Sizes ******************************

    int
    Component::SetInputSize(dictionary d, input_map ingoing_connections)
    {
        Trace("\t\t\tComponent::SetInputSize ", path_ + "." + std::string(d["name"]));

        if (d.is_set("flatten"))
            SetInputSize_Flat(d, ingoing_connections);
        else
            SetInputSize_Index(d, ingoing_connections);
        return 0;
    }

    int
    Component::SetInputSizes(input_map ingoing_connections)
    {
        Kernel &k = kernel();

        Trace("\t\tComponent::SetInputSizes", path_);

        // Set input sizes (if possible)

        for (auto d : info_["inputs"])
            if (k.buffers[path_ + "." + std::string(d["name"])].empty())
                if (InputsReady(d, ingoing_connections))
                    SetInputSize(d, ingoing_connections);
        return 0;
    }

    int
    Component::SetOutputSize(dictionary d, input_map ingoing_connections)
    {
        Trace("\t\t\tComponent::SetOutputSize ", path_ + "." + std::string(d["name"]));

<<<<<<< HEAD
        if (d.contains("size"))
            throw setup_error(u8"Output \"" + std::string(d["name"]) + "\"+in group \"" + path_ + "\" can not have size attribute.");
=======
        if(d.contains("size"))
            throw setup_error(u8"Output \""+std::string(d["name"])+"\"+in group \""+path_+"\" can not have size attribute.", path_);
>>>>>>> d0290b3b

        range output_size; // FIXME: rename output_range
        std::string name = d.at("name");
        std::string full_name = path_ + "." + name;

        if (!ingoing_connections.count(full_name))
            return 0;

        for (auto c : ingoing_connections.at(full_name))
        {
            range output_matrix = kernel().buffers[c->source].get_range(); // FIXME: automatic matrix to range conection

            if (output_matrix.empty())
                return 0;

            output_size.extend(c->Resolve(output_matrix));
        }
        kernel().buffers[full_name].realloc(output_size.extent()); // FIXME: realloc with range argument
        Trace("\t\t\t\t\tComponent:: Alloc" + std::string(output_size), path_);

        return 1;
    }

    int
    Component::SetOutputSizes(input_map ingoing_connections)
    {
        Trace("\t\tComponent::SetOutputSizes", path_);
        for (auto &d : info_["outputs"])
            SetOutputSize(d, ingoing_connections);

        return 0;
    }

    int
    Component::SetSizes(input_map ingoing_connections)
    {

        Trace("\tComponent::SetSizes", path_);
        SetInputSizes(ingoing_connections);
        SetOutputSizes(ingoing_connections);

        return 0;
    }

    // ****************************** MODULE Sizes ******************************

<<<<<<< HEAD
    int
=======
    void
    Component::CheckRequiredInputs()
    {
        Kernel & k = kernel();
        for(dictionary d : info_["inputs"])
        if(!d.is_set("optional") && k.buffers[path_+"."+d["name"].as_string()].empty())
            throw setup_error("Component \""+info_["name"].as_string()+"\" has required input \""+d["name"].as_string()+"\" that is not connected.", path_);
    }



// ****************************** MODULE Sizes ******************************

    int 
>>>>>>> d0290b3b
    Module::SetOutputSize(dictionary d, input_map ingoing_connections)
    {
        try
        {
            std::string size;
            if (d.contains("size"))
                size = std::string(d.at("size"));
            else
<<<<<<< HEAD
                throw setup_error("Output \"" + std::string(d.at("name")) + "\" must have a value for \"size\".");
=======
                throw setup_error("Output \""+std::string(d.at("name")) +"\" must have a value for \"size\".", path_);
>>>>>>> d0290b3b

            // FIX: special indirection
            while (!size.empty() && size[0] == '@' && size.find(',') == std::string::npos)
                size = GetValue(size.substr(1));
<<<<<<< HEAD

            if (size.empty())
                throw setup_error("Output \"" + std::string(d.at("name")) + "\" must have a value for \"size\".");
=======
            
            if(size.empty())
                throw setup_error("Output \""+std::string(d.at("name")) +"\" must have a value for \"size\".", path_);
>>>>>>> d0290b3b
            std::vector<int> shape = EvaluateSizeList(size);
            matrix o;
            Bind(o, d.at("name"));
            o.realloc(shape);
            return 0;
        }
        catch (const std::invalid_argument &e)
        {
<<<<<<< HEAD
            // Notify(msg_fatal_error, e.what());
            throw setup_error("Size expression for output \"" + std::string(d.at("name")) + "\" is invalid. " + e.what());
=======
            //Notify(msg_fatal_error, e.what());
            throw setup_error("Size expression for output \""+std::string(d.at("name")) +"\" is invalid. "+e.what(), path_);
>>>>>>> d0290b3b
        }
        catch (...)
        {
<<<<<<< HEAD
            throw setup_error("Size expression for output \"" + std::string(d.at("name")) + "\" is invalid.");
=======
            throw setup_error("Size expression for output \""+std::string(d.at("name")) +"\" is invalid.", path_);
>>>>>>> d0290b3b
        }
    }

    int
    Module::SetOutputSizes(input_map ingoing_connections)
    {
        if (!InputsReady(info_, ingoing_connections))
            return 0; // Cannot set size yet

        for (auto &d : info_["outputs"])
            SetOutputSize(d, ingoing_connections);

        return 0;
    }

    int
    Module::SetSizes(input_map ingoing_connections)
    {
        SetInputSizes(ingoing_connections);
        SetOutputSizes(ingoing_connections);
        return 0;
    }

    void
    Component::CalculateCheckSum(long &check_sum, prime &prime_number) // Calculates a value that depends on all parameters and output sizes; used for integrity testing of kernel and module
    {
        // Iterate over all outputs
        for (auto &d : info_["outputs"])
        {
            matrix output;
            Bind(output, d["name"]);
            for (long d : output.shape())
                check_sum += prime_number.next() * d;
        }

        // Iterate over all inputs

        for (auto &d : info_["inputs"])
        {
            matrix input;
            Bind(input, d["name"]);
            for (long d : input.shape())
                check_sum += prime_number.next() * d;
        }

        // Iterate obver all parameters

        for (auto &d : info_["parameters"])
        {
            parameter p;
            Bind(p, d["name"]);
            // std::cout << "Parameter: " << d["name"] << std::endl;

            if (p.type == string_type)
                check_sum += prime_number.next() * character_sum(p);
            else if (p.type == matrix_type)
                check_sum += prime_number.next() * p.matrix_value->size();
            else
                check_sum += prime_number.next() * p.as_int(); // FIXME: convert to long later
        }
        // std::cout << "Check sum: " << check_sum << std::endl;
    }

    // Connection

    Connection::Connection(std::string s, std::string t, range &delay_range, std::string alias)
    {
        source = peek_head(s, "[");
        source_range = range(peek_tail(s, "[", true));
        target = peek_head(t, "[");
        target_range = range(peek_tail(t, "[", true));
        delay_range_ = delay_range;
        flatten_ = false;
        alias_ = alias;
    }

    range
    Connection::Resolve(const range &source_output)
    {
        if (source_output.empty())
            return 0;
        // throw exception("Cannot resolve connection. Source output is empty."); //  FIXME: What is correct here? ************

        source_range.extend(source_output.rank());
        source_range.fill(source_output);
        range reduced_source = source_range.strip().trim();

        if (target_range.empty())
            target_range = reduced_source;
        else
        {
            int j = 0;
            for (int i = 0; i < target_range.rank() - 1; i++) // CHECK EMPTY DIMENSION
                if (target_range.empty(i) && j < reduced_source.rank())
                {
                    target_range.a_[i] = reduced_source.a_[j];
                    target_range.b_[i] = reduced_source.b_[j];
                    target_range.inc_[i] = reduced_source.inc_[j];

                    reduced_source.a_[j] = 0; // mark as used
                    reduced_source.b_[j] = 0;
                    reduced_source.inc_[j] = 0;
                    j++;
                }

            int s = 1;
            for (int i = 0; i < reduced_source.rank(); i++)
            {
                int si = reduced_source.size(i);
                s *= (si > 0 ? si : 1);
            }

            if (target_range.empty(target_range.rank() - 1) && j < reduced_source.rank())
            {
                target_range.a_[target_range.rank() - 1] = 0; // Check that dim is empty first
                target_range.b_[target_range.rank() - 1] = s;
                target_range.inc_[target_range.rank() - 1] = 1;
            }
        }
        int delay_size = delay_range_.trim().b_[0];
        if (delay_size > 1)
            target_range.push_front(0, delay_size);
<<<<<<< HEAD
        if (delay_size * source_range.size() != target_range.size())
            throw exception("Connection could not be resolved");
=======
        if(delay_size*source_range.size() != target_range.size())
            throw exception("Connection could not be resolved: "+source+"."+std::string(source_range)+"=>"+target+"."+std::string(target_range));
>>>>>>> d0290b3b

        return target_range;
    }

    void
    Connection::Tick()
    {
        auto &k = kernel();

        if (delay_range_.is_delay_0())
        {
            k.buffers[target].copy(k.buffers[source], target_range, source_range);
            // std::cout << source << " =0=> " << target << std::endl;
        }
        else if (delay_range_.empty() || delay_range_.is_delay_1())
        {
            // std::cout << source << " =1=> " << target << std::endl;
            k.buffers[target].copy(k.buffers[source], target_range, source_range);
        }

        else if (flatten_) // Copy flattened delayed values
        {
            // std::cout << source << " =F=> " << target << std::endl;
            matrix ctarget = k.buffers[target];
            int target_offset = target_range.a_[0];
            for (int i = delay_range_.a_[0]; i < delay_range_.b_[0]; i++) // FIXME: assuming continous range (inc==1)
            {
                matrix s = k.circular_buffers[source].get(i);

                for (auto ix = source_range; ix.more(); ix++)
                {
                    int source_index = s.compute_index(ix.index());
                    ctarget[target_offset++] = (*(s.data_))[source_index];
                }
            }
        }

        else if (delay_range_.a_[0] + 1 == delay_range_.b_[0]) // Copy indexed delayed value with single delay
        {
            // std::cout << source << " =D=> " << target << std::endl;
            matrix s = k.circular_buffers[source].get(delay_range_.a_[0]);
            k.buffers[target].copy(s, target_range, source_range);
        }

        else // Copy indexed delayed values with more than one element
        {
            // std::cout << source << " =DD=> " << target << std::endl;
            for (int i = delay_range_.a_[0]; i < delay_range_.b_[0]; i++) // FIXME: assuming continous range (inc==1)
            {
                matrix s = k.circular_buffers[source].get(i);
                int target_ix = i - delay_range_.a_[0]; // trim!
                range tr = target_range.tail();
                matrix t = k.buffers[target][target_ix];
                t.copy(s, tr, source_range);
            }
        }
    };

    void
    Connection::Print()
    {
        std::cout << "\t" << source << delay_range_.curly() << std::string(source_range) << " => " << target << std::string(target_range);
        if (!alias_.empty())
            std::cout << " \"" << alias_ << "\"";
        std::cout << '\n';
    }

    std::string
    Connection::Info()
    {
        std::string s = source + delay_range_.curly() + std::string(source_range) + " => " + target + std::string(target_range);
        if (!alias_.empty())
            s += " \"" + alias_ + "\"";
        return s;
    }

    // Class

    Class::Class(std::string n, std::string p) : module_creator(nullptr), name(n), path(p), info_(p)
    {
    }

    Class::Class(std::string n, ModuleCreator mc) : module_creator(mc), name(n)
    {
    }

    void
    Class::Print()
    {
        std::cout << name << ": " << path << '\n';
    }

    // Request

    Request::Request(std::string uri, long sid, std::string b) : body(b)
    {
        url = uri;
        session_id = sid;
        uri.erase(0, 1);
        std::string params = tail(uri, "?");
        // std::cout << params << std::endl;
        command = head(uri, "/");
        component_path = uri;
        parameters.parse_url(params);
    }

    bool operator==(Request &r, const std::string s)
    {
        return r.command == s;
    }

    // Kernel

    void
    Kernel::Clear()
    {
        // FIXME: retain persistent components

        for (auto [_, c] : components) // components contains pointers so nee need to be explcitly deleted
                                       // if(NOT PERSISTENT)
            delete c;
        components.clear();

        connections.clear();
        buffers.clear();
        max_delays.clear();
        circular_buffers.clear();
        parameters.clear();
        tasks.clear();

        tick = -1;
        // run_mode = run_mode_pause;
        tick_is_running = false;
        tick_time_usage = 0;
        tick_duration = 1; // default value
        actual_tick_duration = tick_duration;
        idle_time = 0;
        stop_after = -1;
        shutdown = false;
    }

    void
    Kernel::New()
    {
        Notify(msg_print, "New file");

        Clear();

        dictionary d;

        d["_tag"] = "group";
        d["name"] = "Untitled";
        d["groups"] = list();
        d["modules"] = list();
        d["widgets"] = list();
        d["connections"] = list();
        d["inputs"] = list();
        d["outputs"] = list();
        d["parameters"] = list();
        d["stop"] = "-1";

        SetCommandLineParameters(d);
        d["filename"] = ""; // Ignore filename at command line
        BuildGroup(d);
        info_ = d;

        run_mode = run_mode_stop;
        session_id = new_session_id(); // FIXME: Probably not necessary - done in clear
        SetUp();                       // FIXME: Catch exceptions if new fails
    }

    void
    Kernel::Tick()
    {
        tick_is_running = true; // Flag that state changes are not allowed
        tick++;

        RunTasks();

        save_matrix_states();
        RotateBuffers();
        Propagate();

        CalculateCPUUsage();
        tick_is_running = false; // Flag that state changes are allowed again
    }

    bool
    Kernel::Terminate()
    {
        if (stop_after != -1 && tick >= stop_after)
        {
            if (options_.is_set("batch_mode"))
                run_mode = run_mode_quit;
            else
                run_mode = run_mode_pause;
        }
        return (stop_after != -1 && tick >= stop_after) || global_terminate;
    }

    void
    Kernel::ScanClasses(std::string path) // FIXME: Add error handling
    {
        if (!std::filesystem::exists(path))
        {
            std::cout << "Could not scan for classes \"" + path + "\". Directory not found." << std::endl;
            return;
        }
        for (auto &p : std::filesystem::recursive_directory_iterator(path))
            if (std::string(p.path().extension()) == ".ikc")
            {
                std::string name = p.path().stem();
                classes[name].path = p.path();
                classes[name].info_ = dictionary(p.path());
            }
    }

    void
    Kernel::ScanFiles(std::string path, bool system)
    {
        if (!std::filesystem::exists(path))
        {
            std::cout << "Could not scan for files in \"" + path + "\". Directory not found." << std::endl;
            return;
        }
        for (auto &p : std::filesystem::recursive_directory_iterator(path))
            if (std::string(p.path().extension()) == ".ikg")
            {
                std::string name = p.path().stem();

                if (system)
                    system_files[name] = p.path();
                else
                    user_files[name] = p.path();
            }
    }

    void
    Kernel::ListClasses()
    {
        std::cout << "\nClasses:" << std::endl;
        for (auto &c : classes)
            c.second.Print();
    }

    void
    Kernel::ResolveParameter(parameter &p, std::string &name)
    {
        if (*(p.resolved))
            return; // Already set from SetParameters

        std::size_t i = name.rfind(".");
        if (i == std::string::npos)
            return; // FIXME: Is this an error?

        auto c = components.at(name.substr(0, i));
        std::string parameter_name = name.substr(i + 1, name.size());
        c->ResolveParameter(p, parameter_name);
    }

    void
    Kernel::ResolveParameters() // Find and evaluate value or default // FIXME: return success
    {
        // All all componenets to initialize parameters programmatically

        for (auto &m : components)
            m.second->SetParameters();

        // resolve
        bool ok = true;
        for (auto p = parameters.rbegin(); p != parameters.rend(); p++) // Reverse order equals outside in in groups
        {
            std::size_t i = p->first.rfind(".");
            // Find component and parameter_name and resolve
            i = p->first.rfind(".");
            if (i != std::string::npos)
            {
                auto c = components.at(p->first.substr(0, i));
                std::string parameter_name = p->first.substr(i + 1, p->first.size());
                ok &= c->ResolveParameter(p->second, parameter_name);
            }
        }
<<<<<<< HEAD
        if (!ok)
            throw setup_error("All parameters could not be resolved");
=======
        if(!ok)
        {
            for(auto & p : parameters)
                if(!*(p.second.resolved))
                    throw setup_error("Parameter \""+p.first+"\" could not be resolved.", p.first);
            throw setup_error("All parameters could not be resolved.");
        }
>>>>>>> d0290b3b
    }

    void
    Kernel::CalculateSizes()
    {
        try
        {
            // Build input table
            std::map<std::string, std::vector<Connection *>> ingoing_connections;
            for (auto &c : connections)
                ingoing_connections[c.target].push_back(&c);

<<<<<<< HEAD
            // Loop enough for all sizes to be calculated // FIXME: Restore progress calculation *******************
            for (int i = 0; i < components.size(); i++)
                for (auto &[n, c] : components)
                    c->SetSizes(ingoing_connections);
=======
        // Loop enough for all sizes to be calculated // FIXME: Restore progress calculation *******************
        for(int i=0; i<components.size(); i++)
            for(auto & [n, c] : components)
                c->SetSizes(ingoing_connections);

            for(auto & [n, c] : components)
                c->CheckRequiredInputs();
>>>>>>> d0290b3b
        }
        catch (fatal_error &e)
        {
            //Notify(msg_fatal_error, e.message()); // FIXME: Remove
            throw setup_error("Could not calculate input and output sizes. "+e.message(), e.path());
        }

        catch (setup_error &e)
        {
            Notify(msg_fatal_error, e.message()); // FIXME: Remove
            throw setup_error("Could not calculate input and output sizes. "+e.message(), e.path());
        }

        catch (...)
        {
            throw setup_error("Could not calculate input and output sizes.");
        }
    }

    void
    Kernel::CalculateDelays()
    {
        for (auto &c : connections)
        {
            if (!max_delays.count(c.source))
                max_delays[c.source] = 0;
            if (c.delay_range_.extent()[0] > max_delays[c.source])
            {
                max_delays[c.source] = c.delay_range_.extent()[0];
            }
        }
    }

    void
    Kernel::InitCircularBuffers()
    {
        for (auto it : max_delays)
        {
            if (it.second <= 1)
                continue;
            if (buffers.count(it.first))
                circular_buffers.emplace(it.first, CircularBuffer(buffers[it.first], it.second));
        }
    }

    void
    Kernel::RotateBuffers()
    {
        for (auto &it : circular_buffers)
            it.second.rotate(buffers[it.first]);
    }

    void
    Kernel::ListComponents()
    {
        std::cout << "\nComponents:" << std::endl;
        for (auto &m : components)
            m.second->print();
    }

    void
    Kernel::ListConnections()
    {
        std::cout << "\nConnections:" << std::endl;
        for (auto &c : connections)
            c.Print();
    }

    void
    Kernel::ListInputs()
    {
        std::cout << "\nInputs:" << std::endl;
        for (auto &i : buffers)
            std::cout << "\t" << i.first << i.second.shape() << std::endl;
    }

    void Kernel::ListOutputs()
    {
        std::cout << "\nOutputs:" << std::endl;
        for (auto &o : buffers)
            std::cout << "\t" << o.first << o.second.shape() << std::endl;
    }

    void
    Kernel::ListBuffers()
    {
        std::cout << "\nBuffers:" << std::endl;
        for (auto &i : buffers)
            std::cout << "\t" << i.first << i.second.shape() << std::endl;
    }

    void
    Kernel::ListCircularBuffers()
    {
        if (circular_buffers.empty())
            return;

        std::cout << "\nCircularBuffers:" << std::endl;
        for (auto &i : circular_buffers)
            std::cout << "\t" << i.first << " " << i.second.buffer_.size() << " " << i.second.buffer_[0].rank() << i.second.buffer_[0].shape() << std::endl;
    }

    void
    Kernel::ListTasks()
    {
        for (auto &task_group : tasks)
        {
            std::cout << "\nTasks:" << std::endl;
            for (auto &task : task_group)
                std::cout << "\t" << task->Info() << std::endl;
        }
    }

    void
    Kernel::ListParameters()
    {
        std::cout << "\nParameters:" << std::endl;
        for (auto &p : parameters)
            std::cout << "\t" << p.first << ": " << p.second << std::endl;
    }

    void
    Kernel::PrintLog()
    {
        for (auto &s : log)
            std::cout << "ikaros: " << s.level_ << ": " << s.message_ << std::endl;
        log.clear();
    }

    Kernel::Kernel() : tick(0),
                       run_mode(run_mode_pause),
                       tick_is_running(false),
                       tick_time_usage(0),
                       actual_tick_duration(0), // FIME: Use desired tick duration here
                       idle_time(0),
                       stop_after(-1),
                       tick_duration(1),
                       shutdown(false),
                       session_id(new_session_id()),
                       needs_reload(true)
    {
        cpu_cores = std::thread::hardware_concurrency();
        thread_pool = new ThreadPool(cpu_cores > 1 ? cpu_cores - 1 : 1); // FIXME: optionally use ikg parameters
    }

    // Functions for creating the network

    void
    Kernel::AddInput(std::string name, dictionary parameters) // FIXME: use name as argument insteas of parameters
    {
        buffers[name] = matrix().set_name(parameters["name"]);
    }

    void
    Kernel::AddOutput(std::string name, dictionary parameters)
    {
        buffers[name] = matrix().set_name(parameters["name"]);
    }

    void
    Kernel::AddParameter(std::string name, dictionary params)
    {
        parameters.emplace(name, parameter(params));
    }

    void
    Kernel::SetParameter(std::string name, std::string value)
    {
        if (!parameters.count(name))
            throw exception("Parameter \"" + name + "\" could not be set because it doees not exist.");

        try
        {
            parameters[name] = value;
            parameters[name].info_["value"] = value;
        }
        catch (...)
        {
            throw exception("Parameter \"" + name + "\" could not be set. Check that parameter exist and that the data type and value is correct.");
        }
    }

    void
    Kernel::AddGroup(dictionary info, std::string path)
    {
        current_component_info = info;
        current_component_path = path;

<<<<<<< HEAD
        if (components.count(current_component_path) > 0)
            throw exception("Module or group named \"" + current_component_path + "\" already exists.");
=======
        if(components.count(current_component_path)> 0)
            throw exception("Module or group named \""+current_component_path+"\" already exists.", path);
>>>>>>> d0290b3b

        components[current_component_path] = new Group(); // Implicit argument passing as for components
    }

    void
    Kernel::AddModule(dictionary info, std::string path)
    {
        current_component_info = info;
        current_component_path = path + "." + std::string(info["name"]);

<<<<<<< HEAD
        if (components.count(current_component_path) > 0)
            throw exception("Module or group with this name already exists. \"" + std::string(info["name"]) + "\".");
=======
        if(components.count(current_component_path)> 0)
            throw exception("Module or group with this name already exists. \""+std::string(info["name"])+"\".", path);
>>>>>>> d0290b3b

        std::string classname = info["class"];

        if(!classname.empty() && classname[0] == '@')
        {
            Component * c = components.at(path);
            classname = c->GetValue(classname.substr(1));
            info["class"] = classname;
        }

        if(!classes.count(classname))
            throw exception("Class \""+classname+"\" does not exist.", path);

<<<<<<< HEAD
        if (classes[classname].path.empty())
            throw setup_error("Class file \"" + classname + ".ikc\" could not be found.");
=======
if(classes[classname].path.empty())
        throw setup_error("Class file \""+classname+".ikc\" could not be found.", path);
>>>>>>> d0290b3b

        info.merge(dictionary(classes[classname].path)); // merge with class data structure

        if (classes[classname].module_creator == nullptr)
        {
            if (info.is_not_set("no_code"))
                std::cout << "Class \"" << classname << "\" has no installed code. Creating group." << std::endl; // throw exception("Class \""+classname+"\" has no installed code. Check that it is included in CMakeLists.txt."); // TODO: Check that this works for classes that are allowed to have no code
            info["_tag"] = "module";
            BuildGroup(info, path); // FIXME: This is probably not working correctly
        }
        else
            components[current_component_path] = classes[classname].module_creator();
    }

    void
    Kernel::AddConnection(dictionary info, std::string path)
    {
        std::string souce = path + "." + std::string(info["source"]); // FIXME: Look for global paths later - string conversion should not be necessary
        std::string target = path + "." + std::string(info["target"]);

        std::string delay_range = info.contains("delay") ? info["delay"] : ""; // FIXME: return "" if name not in dict - or use containts *********
        std::string alias = info.contains("alias") ? info["alias"] : "";       // FIXME: return "" if name not in dict - or use containts *********

        if (delay_range.empty() || delay_range == "null") // FIXME: return "" if name not in dict - or use contains *********
            delay_range = "[1]";
        else if (delay_range[0] != '[')
            delay_range = "[" + delay_range + "]";
        range r(delay_range);
        connections.push_back(Connection(souce, target, r, alias));
    }

    void Kernel::LoadExternalGroup(dictionary d)
    {
        std::string path = d["external"];
        dictionary external(path);
        external["name"] = d["name"]; // FIXME: Just in case - check for errors later
        d.merge(external);
        d.erase("external");
    }

    void
    Kernel::BuildGroup(dictionary d, std::string path) // Traverse dictionary and build all items at each level, FIXME: rename AddGroup later
    {
<<<<<<< HEAD
        if (std::string(d["_tag"]) != "group")
            throw setup_error("Main element is <" + std::string(d["_tag"]) + "> but must be <group> for ikg-file.");

        if (!d.contains("name"))
            throw setup_error("Groups must have a name.");

        std::string name = validate_identifier(d["name"]);
        if (!path.empty())
            name = path + "." + name;

        if (d.contains("external"))
            LoadExternalGroup(d);

        AddGroup(d, name);

        for (auto g : d["groups"])
            BuildGroup(g, name);
        for (auto m : d["modules"])
            AddModule(m, name);
        for (auto c : d["connections"])
            AddConnection(c, name);

        if (d["widgets"].is_null())
            d["widgets"] = list();
=======
        try
        {
            if(std::string(d["_tag"]) != "group")
                throw setup_error("Main element is <"+std::string(d["_tag"])+"> but must be <group> for ikg-file.");

            if(!d.contains("name"))
                throw setup_error("Groups must have a name.", path);

            std::string name = validate_identifier(d["name"]);
            if(!path.empty())
                name = path+"."+name;

            if(d.contains("external"))
                LoadExternalGroup(d);

            AddGroup(d, name);

            for(auto g : d["groups"])
                BuildGroup(g, name);
            for(auto m : d["modules"])
                AddModule(m, name);
            for(auto c : d["connections"])
                AddConnection(c, name);
>>>>>>> d0290b3b

            if(d["widgets"].is_null())
                d["widgets"] = list();
        }
        catch(const exception& e)
        {
            throw setup_error("Build group failed for "+path+": "+e.message());
        }
        catch(const std::exception& e)
        {
            throw setup_error("Build group failed for "+path+": "+std::string(e.what()), path);
        }
    }

    void
    Kernel::InitComponents()
    {
        // Call Init for all modules (after CalcalateSizes and Allocate)
        for (auto &c : components)
            try
            {
                c.second->Init();
            }
            catch (const fatal_error &e)
            {
<<<<<<< HEAD
                throw init_error(u8"Fatal error. Init failed for \"" + c.second->path_ + "\": " + std::string(e.what()));
=======
                throw init_error(u8"Fatal error. Init failed for \""+c.second->path_+"\": "+std::string(e.what()), c.second->path_);
>>>>>>> d0290b3b
            }
            catch (const std::exception &e)
            {
<<<<<<< HEAD
                throw init_error(u8"Init failed for " + c.second->path_ + ": " + std::string(e.what()));
=======
                throw init_error(u8"Init failed for "+c.second->path_+": "+std::string(e.what()), c.second->path_);
            }
            catch(...)
            {
                throw init_error(u8"Init failed");
>>>>>>> d0290b3b
            }
    }

    void
    Kernel::SetCommandLineParameters(dictionary &d) // Add command line arguments - will override XML - probably not correct ******************
    {

        for (auto &x : options_.d)
            d[x.first] = x.second;

        d["filename"] = options_.stem();

        if (d.contains("stop"))
            stop_after = d["stop"];

        if (d.contains("tick_duration"))
            tick_duration = d["tick_duration"];
    }

    void
    Kernel::LoadFile()
    {
<<<<<<< HEAD
        if (components.size() > 0)
            Clear();
        if (!std::filesystem::exists(options_.full_path()))
            throw load_failed(u8"File \"" + options_.full_path() + "\" does not exist.");

        try
        {
            dictionary d = dictionary(options_.full_path());
            SetCommandLineParameters(d);
            BuildGroup(d);
            info_ = d;
            session_id = new_session_id();
            SetUp();
            Notify(msg_print, u8"Loaded "s + options_.full_path());
=======
        try
        {
            if(components.size() > 0)
                Clear();
            if(!std::filesystem::exists(options_.full_path()))
                throw load_failed(u8"File \""+options_.full_path()+"\" does not exist.");

                try
                {
                    dictionary d = dictionary(options_.full_path());
                    SetCommandLineParameters(d);
                    BuildGroup(d);
                    info_ = d;
                    session_id = new_session_id();
                    SetUp();
                    Notify(msg_print, u8"Loaded "s+options_.full_path());

                    CalculateCheckSum();
                    //ListBuffers();
                    //ListConnections();
                    needs_reload = false;
                }
                catch(const exception& e)
                {
                    //Notify(msg_fatal_error, e.message());
                    //Notify(msg_fatal_error, u8"Load file failed for "s+options_.full_path());
                    throw load_failed(u8"Load file failed for "s+options_.full_path()+". "+e.message(), e.path());
                }
                catch(const std::exception& e)
                {
                    //Notify(msg_fatal_error, u8"Load file failed for "s+options_.full_path()+". "+e.what());
                    throw load_failed(u8"Load file failed for "s+options_.full_path()+". "+e.what());
                }

        }
        catch(const exception& e)
        {
            Notify(msg_warning, e.what(), e.path()); // Do not exit if not in batch mode // FIXME: Check this
        }
    }
>>>>>>> d0290b3b

            CalculateCheckSum();
            // ListBuffers();
            // ListConnections();
            needs_reload = false;
        }
        catch (const exception &e)
        {
            Notify(msg_fatal_error, e.message);
            Notify(msg_fatal_error, u8"Load file failed for "s + options_.full_path());
            throw load_failed("Load failed");
        }
    }

    void
    Kernel::CalculateCheckSum()
    {
        if (!info_.contains("check_sum"))
            return;

        long correct_check_sum = info_["check_sum"];
        long calculated_check_sum = 0;
        prime prime_number;

        // Iterate over task lists to test partitioning

        calculated_check_sum += prime_number.next() * tasks.size();
        for (auto &t : tasks)
            calculated_check_sum += prime_number.next() * t.size();

        // Iterate over components

        for (auto &[n, c] : components)
            c->CalculateCheckSum(calculated_check_sum, prime_number);
        if (correct_check_sum == calculated_check_sum)
            std::cout << "Correct Check Sum: " << calculated_check_sum << std::endl;
        else
        {
            std::string msg = "Incorrect Check Sum: " + std::to_string(calculated_check_sum) + " != " + std::to_string(correct_check_sum);
            Notify(msg_fatal_error, msg);
            if (info_.is_set("batch_mode"))
            {
                delete socket;
                exit(1);
            }
        }
    }

    dictionary
    Kernel::GetModuleInstantiationInfo()
    {
        dictionary d;
        d["Constant"] = "1";
        d["Print"] = "2";
        return d;
    }

    void
    Kernel::Save() // Simple save function in present file from kernel data
    {
        std::cout << "ERROR: SAVE SHOULD NEVER BE CALLED" << std::endl;

        std::string data = xml();

        // std::cout << data << std::endl;

        std::ofstream file;
        std::string filename = add_extension(info_["filename"], ".ikg"); // FIXME: ADD DIRECTORY PATH – USER DATA ********
        file.open(filename);
        file << data;
        file.close();
        // needs_reload = true;
    }

    void
    Kernel::LogStart()
    {
        Socket socket;
        char b[2048];
        socket.Get("www.ikaros-project.org", 80, "GET /start3/ HTTP/1.1\r\nHost: www.ikaros-project.org\r\nConnection: close\r\n\r\n", b, 1024);
        socket.Close();
    }

    void
    Kernel::LogStop()
    {
        Socket socket;
        char b[2048];
        socket.Get("www.ikaros-project.org", 80, "GET /stop3/ HTTP/1.1\r\nHost: www.ikaros-project.org\r\nConnection: close\r\n\r\n", b, 1024);
        socket.Close();
    }

    void
    Kernel::Propagate()
    {

        for (auto &c : connections)
            if (c.delay_range_.is_delay_0())
                continue;
            else
                c.Tick();
    }

    void
    Kernel::InitSocket(long port)
    {
        try
        {
            socket = new ServerSocket(port);
        }
<<<<<<< HEAD
        catch (const SocketException &e)
=======
        catch (const exception& e)
>>>>>>> d0290b3b
        {
            throw fatal_error("Ikaros is unable to start a webserver on port " + std::to_string(port) + ". Make sure no other ikaros process is running and try again.");
        }

        httpThread = new std::thread(Kernel::StartHTTPThread, this);
    }

    void
    Kernel::PruneConnections()
    {
        for (auto it = connections.begin(); it != connections.end();)
        {
            if (buffers.count(it->source) && buffers.count(it->target))
                it++;
            else
            {
                Notify(msg_print, u8"Pruning " + it->source + "=>" + it->target);
                it = connections.erase(it);
            }
        }
    }

    /*************************
     *
     *  Task sorting
     *
     *************************/

    bool
    Kernel::dfsCycleCheck(const std::string &node, const std::unordered_map<std::string, std::vector<std::string>> &graph, std::unordered_set<std::string> &visited, std::unordered_set<std::string> &recStack)
    {
        if (recStack.find(node) != recStack.end())
            return true;

        if (visited.find(node) != visited.end())
            return false;

        visited.insert(node);
        recStack.insert(node);

        if (graph.find(node) != graph.end())
            for (const std::string &neighbor : graph.at(node))
                if (dfsCycleCheck(neighbor, graph, visited, recStack))
                    return true;
        recStack.erase(node);
        return false;
    }

    bool
    Kernel::hasCycle(const std::vector<std::string> &nodes, const std::vector<std::pair<std::string, std::string>> &edges)
    {
        std::unordered_map<std::string, std::vector<std::string>> graph;
        for (const auto &edge : edges)
            graph[edge.first].push_back(edge.second);

        std::unordered_set<std::string> visited;
        std::unordered_set<std::string> recStack;

        for (const std::string &node : nodes)
            if (visited.find(node) == visited.end() && (dfsCycleCheck(node, graph, visited, recStack)))
                return true;

        return false;
    }

    void
    Kernel::dfsSubgroup(const std::string &node, const std::unordered_map<std::string, std::vector<std::string>> &graph, std::unordered_set<std::string> &visited, std::vector<std::string> &component)
    {
        visited.insert(node);
        component.push_back(node);

        if (graph.find(node) != graph.end())
        {
            for (const std::string &neighbor : graph.at(node))
            {
                if (visited.find(neighbor) == visited.end())
                    dfsSubgroup(neighbor, graph, visited, component);
            }
        }
    }

    std::vector<std::vector<std::string>>
    Kernel::findSubgraphs(const std::vector<std::string> &nodes, const std::vector<std::pair<std::string, std::string>> &edges)
    {
        std::unordered_map<std::string, std::vector<std::string>> graph;
        for (const auto &edge : edges)
        {
            graph[edge.first].push_back(edge.second);
            graph[edge.second].push_back(edge.first);
        }

        std::unordered_set<std::string> visited;
        std::vector<std::vector<std::string>> components;

        for (const std::string &node : nodes)
        {
            if (visited.find(node) == visited.end())
            {
                std::vector<std::string> component;
                dfsSubgroup(node, graph, visited, component);
                components.push_back(component);
            }
        }

        return components;
    }

    void
    Kernel::topologicalSortUtil(const std::string &node, const std::unordered_map<std::string, std::vector<std::string>> &graph, std::unordered_set<std::string> &visited, std::stack<std::string> &Stack)
    {
        visited.insert(node);

        if (graph.find(node) != graph.end())
        {
            for (const std::string &neighbor : graph.at(node))
            {
                if (visited.find(neighbor) == visited.end())
                    topologicalSortUtil(neighbor, graph, visited, Stack);
            }
        }
        Stack.push(node);
    }

    std::vector<std::string>
    Kernel::topologicalSort(const std::vector<std::string> &component, const std::unordered_map<std::string, std::vector<std::string>> &graph)
    {
        std::unordered_set<std::string> visited;
        std::stack<std::string> Stack;

        for (const std::string &node : component)
            if (visited.find(node) == visited.end())
                topologicalSortUtil(node, graph, visited, Stack);

        std::vector<std::string> sortedSubgraph;
        while (!Stack.empty())
        {
            sortedSubgraph.push_back(Stack.top());
            Stack.pop();
        }

        return sortedSubgraph;
    }

    std::vector<std::vector<std::string>>
    Kernel::sort(std::vector<std::string> nodes, std::vector<std::pair<std::string, std::string>> edges)
    {
        if (hasCycle(nodes, edges))
            throw setup_error("Network has zero-delay loops");
        else
        {

            std::vector<std::vector<std::string>> components = findSubgraphs(nodes, edges);

            // Rebuild the original graph for directed edges
            std::unordered_map<std::string, std::vector<std::string>> graph;
            for (const auto &edge : edges)
            {
                graph[edge.first].push_back(edge.second);
            }

            std::vector<std::vector<std::string>> result;

            for (const auto &component : components)
            {
                std::vector<std::string> sortedSubgraph = topologicalSort(component, graph);
                result.push_back(sortedSubgraph);
                for (const auto &node : sortedSubgraph)
                {
                }
            }

            return result;
        }
    }

    void
    Kernel::SortTasks()
    {
        std::vector<std::string> nodes;
        std::vector<std::pair<std::string, std::string>> arcs;
        std::map<std::string, Task *> task_map;

        for (auto &[s, c] : components)
        {
            nodes.push_back(s);
            task_map[s] = c; // Save in task map
        }

        for (auto &c : connections) // Only zero-delay connections are sorted into tasks
            if (c.delay_range_.is_delay_0())
            {
                std::string s = peek_rhead(c.source, ".");
                std::string t = peek_rhead(c.target, ".");
                std::string cc = "CON(" + s + "," + t + ")"; // Connection node name

                nodes.push_back(cc);
                arcs.push_back({s, cc});
                arcs.push_back({cc, t});
                task_map[cc] = &c; // Save in task map
            }

        auto r = sort(nodes, arcs);

        // Fill task list

        tasks.clear();
        for (auto s : r)
        {
            std::vector<Task *> task_list;
            bool priority_task = false;
            for (auto ss : s)
            {
                if (task_map[ss]->Priority())
                    priority_task = true;
                task_list.push_back(task_map[ss]); // Get task pointer here
            }
            if (priority_task)
                tasks.insert(tasks.begin(), task_list);
            else
                tasks.push_back(task_list);
        }
    }

    void
    Kernel::RunTasks()
    {
<<<<<<< HEAD
        if (options_.is_set("experimental"))
        {
            std::vector<TaskSequence *> sequences;

            for (auto &task_sequence : tasks)
            {
                auto ts = new TaskSequence(task_sequence);
                sequences.push_back(ts);
                thread_pool->submit(ts);
            }
            // WAIT FOR COMPLETION

            bool working = true;
            while (working)
            {
                working = false;
                for (auto ts : sequences)
                    if (!ts->isCompleted())
                        working = true;
            }

            for (auto ts : sequences)
                delete ts;
=======
        std::vector<TaskSequence *> sequences;

        for(auto & task_sequence : tasks)
        {
            auto ts = new TaskSequence(task_sequence);
            sequences.push_back(ts);
            thread_pool->submit(ts);
>>>>>>> d0290b3b
        }
        // WAIT FOR COMPLETION

        bool working = true;
        while(working)
        {
<<<<<<< HEAD
            for (auto &task_group : tasks)
                for (auto &task : task_group)
                    task->Tick();
=======
            working =false;
            for(auto ts: sequences)
                if(!ts->isCompleted())
                    working = true;     
>>>>>>> d0290b3b
        }

        for(auto ts: sequences)
            delete ts;
    }

<<<<<<< HEAD
=======


    void
    Kernel::RunTasksInSingleThread()
    {
        for(auto & task_group : tasks)
            for(auto & task: task_group)
                task->Tick();
    }



>>>>>>> d0290b3b
    void
    Kernel::SetUp()
    {
        try
        {
            PruneConnections();
            SortTasks();
            ResolveParameters();
            // ListParameters();
            CalculateDelays();
            CalculateSizes();
<<<<<<< HEAD
            // ListConnections();
            // ListInputs();
            // ListOutputs();
=======
            //ListConnections();
            //ListInputs();
            ListOutputs();

>>>>>>> d0290b3b
            InitCircularBuffers();
            InitComponents();

            if (info_.is_set("info"))
            {
                ListParameters();
                //ListComponents();
                //ListConnections();
                //ListInputs();
                //ListOutputs();
                //ListBuffers();
                //ListCircularBuffers();
                //ListTasks();
            }

            LogStart();
            // PrintLog();
        }
        catch (exception &e)
        {
            //Notify(msg_fatal_error, e.message());
            //Notify(msg_fatal_error, "SetUp Failed");
            throw setup_error("SetUp Failed. "+e.message(), e.path());
        }
        catch(std::exception & e)
        {
            throw setup_error("SetUp Failed. "+std::string(+e.what()));
        }
    }

    void
    Kernel::Run() // START-UP + RUN MAIN LOOP => Two functions?? *************
    {
        // Main loop
        while (run_mode > run_mode_quit && !global_terminate) // Not quit
        {
            while (!Terminate() && run_mode > run_mode_quit)
            {
                while (sending_ui_data)
                {
                }
                while (handling_request)
                {
                }

                if (run_mode == run_mode_realtime)
                    lag = timer.WaitUntil(double(tick + 1) * tick_duration);
                else if (run_mode == run_mode_play)
                {
                    timer.SetTime(double(tick + 1) * tick_duration); // Fake time increase // FIXME: remove sleep in batch mode
                    Sleep(0.01);
                }
                else
                    Sleep(0.01); // Wait 10 ms to avoid wasting cycles if there are no requests

                // Run_mode may have changed during the delay - needs to be checked again

                if (run_mode == run_mode_realtime || run_mode == run_mode_play)
                {
                    actual_tick_duration = intra_tick_timer.GetTime();
                    intra_tick_timer.Restart();
                    try
                    {
                        Tick();
                    }
                    catch (std::exception &e)
                    {
                        // std::cout << e.what() << std::endl;
                        Notify(msg_fatal_error, (e.what()));
                        return;                 // FIXME: THROW INSTEAD
                    }
                    tick_time_usage = intra_tick_timer.GetTime();
                    idle_time = tick_duration - tick_time_usage;
                }
            }
            Stop();
            Sleep(0.1);
        }
    }

    bool
    Kernel::Notify(int msg, std::string message, std::string path)
    {

        static std::mutex mtx;
        std::lock_guard<std::mutex> lock(mtx); // Lock the mutex

        log.push_back(Message(msg, message, path));

        std::cout << "ikaros: " << message;
        if (!path.empty())
            std::cout << " (" << path << ")";
        std::cout << std::endl;

        if (msg <= msg_fatal_error)
            global_terminate = true;
        return true;
    }

    //
    //  Serialization
    //

    std::string
    Component::json()
    {
        return info_.json();
    }

    std::string
    Component::xml()
    {
        return info_.xml("group");
    }

    std::string
    Kernel::json()
    {
        return info_.json();
    }

    std::string
    Kernel::xml()
    {
        if (components.empty())
            return "";
        else
            return components.begin()->second->xml();
    }

    //
    // WebUI
    //

    void
    Kernel::SendImage(matrix &image, std::string &format) // Compress image to jpg and send from memory after base64 encoding
    {
        long size = 0;
        unsigned char *jpeg = nullptr;
        size_t output_length = 0;

        if (format == "rgb" && image.rank() == 3 && image.size(0) == 3)
            jpeg = (unsigned char *)create_color_jpeg(size, image, 90);

        else if (format == "gray" && image.rank() == 2)
            jpeg = (unsigned char *)create_gray_jpeg(size, image, 0, 1, 90);

        else if (image.rank() == 2) // taking our chances with the format...
            jpeg = (unsigned char *)create_pseudocolor_jpeg(size, image, 0, 1, format, 90);

        if (!jpeg)
        {
            socket->Send("\"\"");
            return;
        }

        char *jpeg_base64 = base64_encode(jpeg, size, &output_length);
        socket->Send("\"data:image/jpeg;base64,");
        bool ok = socket->SendData(jpeg_base64, output_length);
        socket->Send("\"");
        destroy_jpeg(jpeg);
        free(jpeg_base64);
    }

    void
    Kernel::Stop()
    {
        while (tick_is_running)
        {
        }

        run_mode = std::min(run_mode_stop, run_mode);
        tick = -1;
        timer.Pause();
        timer.SetPauseTime(0);
        LogStop();
        Clear(); // Delete all modules
        needs_reload = true;
    }

    void
    Kernel::Pause()
    {
        while (tick_is_running)
        {
        }

        if (needs_reload)
        {
            LoadFile();
            run_mode = run_mode_pause;
        }
        else
        {
            run_mode = run_mode_pause;
            timer.Pause();
            timer.SetPauseTime(GetTime() + tick_duration);
        }
    }

    void
    Kernel::Realtime()
    {
        while (tick_is_running)
        {
        }

        if (needs_reload)
        {
            // Clear();
            LoadFile();
            run_mode = run_mode_realtime;
        }
        else
        {

            Pause();
            timer.Continue();
            run_mode = run_mode_realtime;
        }
    }

    void
    Kernel::Play()
    {
        while (tick_is_running)
        {
        }

        if (needs_reload)
        {
            // Clear();
            LoadFile();
            run_mode = run_mode_play;
        }
        else
        {
            run_mode = run_mode_play;
            timer.Continue();
        }
    }

    void
    Kernel::DoSendDataHeader()
    {
        Dictionary header;
        header.Set("Session-Id", std::to_string(session_id).c_str());
        header.Set("Package-Type", "data");
        header.Set("Content-Type", "application/json");
        header.Set("Cache-Control", "no-cache");
        header.Set("Cache-Control", "no-store");
        header.Set("Pragma", "no-cache");
        header.Set("Expires", "0");
        socket->SendHTTPHeader(&header);
    }

    void
    Kernel::DoSendDataStatus()
    {
        std::string nm = std::string(info_["filename"]); // FIXME ******************************
        if (nm.find("/") != std::string::npos)
            nm = rtail(nm, "/");

        socket->Send("\t\"file\": \"%s\",\n", nm.c_str());

#if DEBUG
        socket->Send("\t\"debug\": true,\n");
#else
        socket->Send("\t\"debug\": false,\n");
#endif

        socket->Send("\t\"state\": %d,\n", run_mode);
        if (stop_after != -1)
        {
            socket->Send("\t\"tick\": \"%d / %d\",\n", tick, stop_after);
            socket->Send("\t\"progress\": %f,\n", double(tick) / double(stop_after));
        }
        else
        {
            socket->Send("\t\"progress\": 0,\n");
        }

        // Timing information

        double uptime = uptime_timer.GetTime();
        double total_time = GetTime();

        socket->Send("\t\"timestamp\": %ld,\n", GetTimeStamp());
        socket->Send("\t\"uptime\": %.2f,\n", uptime);
        socket->Send("\t\"tick_duration\": %f,\n", tick_duration);
        socket->Send("\t\"cpu_cores\": %d,\n", cpu_cores);

        switch (run_mode)
        {
        case run_mode_stop:
            socket->Send("\t\"tick\": \"-\",\n");
            socket->Send("\t\"time\": \"-\",\n");
            socket->Send("\t\"ticks_per_s\": \"-\",\n");
            socket->Send("\t\"actual_duration\": \"-\",\n");
            socket->Send("\t\"lag\": \"-\",\n");
            socket->Send("\t\"time_usage\": 0,\n");
            socket->Send("\t\"cpu_usage\": 0,\n");
            break;

        case run_mode_pause:
            socket->Send("\t\"tick\": %lld,\n", GetTick());
            socket->Send("\t\"time\": %.2f,\n", GetTime());
            socket->Send("\t\"ticks_per_s\": \"-\",\n");
            socket->Send("\t\"actual_duration\": \"-\",\n");
            socket->Send("\t\"lag\": \"-\",\n");
            socket->Send("\t\"time_usage\": %f,\n", actual_tick_duration > 0 ? tick_time_usage / actual_tick_duration : 0);
            socket->Send("\t\"cpu_usage\": %f,\n", cpu_usage);
            break;

        case run_mode_realtime:
        default:
            socket->Send("\t\"tick\": %lld,\n", GetTick());
            socket->Send("\t\"time\": %.2f,\n", GetTime());
            socket->Send("\t\"ticks_per_s\": %.2f,\n", tick > 0 ? double(tick) / total_time : 0);
            socket->Send("\t\"actual_duration\": %f,\n", actual_tick_duration);
            socket->Send("\t\"lag\": %f,\n", lag);
            socket->Send("\t\"time_usage\": %f,\n", actual_tick_duration > 0 ? tick_time_usage / actual_tick_duration : 0);
            socket->Send("\t\"cpu_usage\": %f,\n", cpu_usage);
            break;
        }
    }

    void
    Kernel::DoSendLog(Request &request)
    {
        socket->Send(",\n\"log\": [");
        std::string sep;
        for (auto line : log)
        {
            socket->Send(sep + line.json());
            sep = ",";
        }
        socket->Send("]");
        log.clear();
    }

    void
    Kernel::DoSendData(Request &request)
    {
        sending_ui_data = true; // must be set while main thread is still running
        while (tick_is_running)
        {
        }

        DoSendDataHeader();

        socket->Send("{\n");

        DoSendDataStatus();

        socket->Send("\t\"data\":\n\t{\n");

        std::string data = request.parameters["data"]; // FIXME: Check that it exists ******** or return ""
        std::string root;
        if (request.parameters.contains("root"))
            root = std::string(request.parameters["root"]);

        std::string sep = "";
        bool sent = false;

<<<<<<< HEAD
        // std::cout << "\nDoSendData: " << std::endl;
        while (!data.empty())
=======
        while(!data.empty())
>>>>>>> d0290b3b
        {
            std::string source = head(data, ",");
            std::string key = source;


            if(source.find("@") != std::string::npos && components.count(root) > 0)
            {
                Component *c = components[root]; // FIXME: Handle exceptions
                source = c->GetValue(source);
            }

            std::string format = rtail(source, ":");
            std::string source_with_root = root + "." + source;

            if(buffers.count(source_with_root))
            {
                if (format.empty())
                {
                    sent = socket->Send(sep + "\t\t\"" + key + "\": " + buffers[source_with_root].json());
                }
<<<<<<< HEAD
                else if (format == "rgb")
                {
                    sent = socket->Send(sep + "\t\t\"" + key + ":" + format + "\": ");
                    SendImage(buffers[source_with_root], format);
                }
                else if (format == "gray" || format == "red" || format == "green" || format == "blue" || format == "spectrum" || format == "fire")
                {
                    sent = socket->Send(sep + "\t\t\"" + key + ":" + format + "\": ");
                    SendImage(buffers[source_with_root], format);
=======
                else if(format=="rgb")
                { 
                        // sent = socket->Send(sep + "\t\t\"" + key + ":"+format+"\": ");
                        sent = socket->Send(sep + "\t\t\"" + key + "\": ");
                        SendImage(buffers[source_with_root], format);
                }
                else if(format=="gray" || format=="red" || format=="green" || format=="blue" || format=="spectrum" || format=="fire")
                { 
                    sent = socket->Send(sep + "\t\t\"" + key + "\": ");
                        SendImage(buffers[source_with_root], format);
>>>>>>> d0290b3b
                }
            }
            else if (parameters.count(source_with_root))
            {
                sent = socket->Send(sep + "\t\t\"" + key + "\": " + parameters[source_with_root].json());
            }

            else
            {
                sent = socket->Send(sep + "\t\t\"" + key + "\": \""+source+"\"");
            }

            if(sent)
                sep = ",\n";
        }

        socket->Send("\n\t}");
        DoSendLog(request);
        socket->Send(",\n\t\"has_data\": " + std::to_string(!tick_is_running) + "\n"); // new tick has started during sending; there may be data but it cannot be trusted
        socket->Send("}\n");

        sending_ui_data = false;
    }

    void
    Kernel::DoNew(Request &request)
    {
        New();
        DoUpdate(request); // FIXME: OR SEND NETWORK
    }

    void
    Kernel::DoOpen(Request &request)
    {
        std::string file = request.parameters["file"];
        std::string where = request.parameters["where"];
        Stop();
        if (where == "system")
            options_.path_ = system_files.at(file);
        else
            options_.path_ = user_files.at(file);
        try
        {
            LoadFile();
        }
        catch (const std::exception &e)
        {
            std::cerr << e.what() << '\n';
            Notify(msg_warning, "File \"" + file + "\" could not be loaded"); // FIXME: better error message - alert? HTTP reply with error code
            New();
        }

        DoSendNetwork(request);
    }

    void
    Kernel::DoSave(Request &request) // Save data received from WebUI
    {
        dictionary d;
        try
        {

            std::cout << request.body.size() << std::endl;
            d = parse_json(request.body);
        }
        catch (const std::exception &e)
        {
            std::cerr << e.what() << '\n';
            std::cout << "INTERNAL ERROR: Could not parse json.\n"
                      << request.body << std::endl;
            return;
        }

        // Sanitize file name

        std::filesystem::path path = add_extension(std::string(d["filename"]), ".ikg");
        std::string filename = path.filename();

        d["filename"] = ""; // Do not include filename in file // FIXME: Remove key from dict
        std::string data = d.xml("group", {"module/parameters", "module/inputs", "module/outputs", "module/authors", "module/descriptions", "group/views", "module.description"});
        std::ofstream file;
        file.open(filename);
        file << data;
        file.close();
        options_.path_ = filename;
        needs_reload = true;

        d["filename"] = options_.stem();
        info_ = d;

        DoUpdate(request);
    }

    void
    Kernel::DoQuit(Request &request)
    {
        Notify(msg_print, "quit");
        Stop();
        run_mode = run_mode_quit;
        DoUpdate(request);
    }

    void
    Kernel::DoStop(Request &request)
    {
        // td::cout << "Kernel::DoStop" << std::endl;
        Notify(msg_print, "stop");
        Stop();
        DoUpdate(request);
    }

    void
    Kernel::DoSendFile(std::string file)
    {
        if (file[0] == '/')
            file = file.erase(0, 1); // Remove initial slash

        // if(socket->SendFile(file, ikc_dir))  // Check IKC-directory first to allow files to be overriden
        //    return;

        //std::cout << "Sending file: " << file << std::endl;

        if(socket->SendFile(file, webui_dir))   // Now look in WebUI directory
            return;
        /*
        if(socket->SendFile(file, std::string(webui_dir)+"Images/"))   // Now look in WebUI/Images directory
            return;

        file = "error." + rcut(file, ".");
        if(socket->SendFile("error." + rcut(file, "."), webui_dir)) // Try to send error file
            return;

        DoSendError();
        */
    }

    void
    Kernel::DoSendNetwork(Request &request)
    {
        std::string s = json();
        Dictionary rtheader;
        rtheader.Set("Session-Id", std::to_string(session_id).c_str());
        rtheader.Set("Package-Type", "network");
        rtheader.Set("Content-Type", "application/json");
        rtheader.Set("Content-Length", int(s.size()));
        socket->SendHTTPHeader(&rtheader);
        socket->SendData(s.c_str(), int(s.size()));
    }

    void
    Kernel::DoPause(Request &request)
    {
        Notify(msg_print, "pause");
        Pause();
        DoSendData(request);
    }

    void
    Kernel::DoStep(Request &request)
    {
        Notify(msg_print, "step");
        Pause();
        run_mode = run_mode_pause; // FIXME: Probably not necessary
        Tick();
        timer.SetPauseTime(GetTime() + tick_duration);
        DoSendData(request);
    }

    void
    Kernel::DoRealtime(Request &request)
    {
        Notify(msg_print, "realtime");
        Realtime();
        DoSendData(request);
    }

    void
    Kernel::DoPlay(Request &request)
    {
        Notify(msg_print, "play");
        Play();
        DoSendData(request);
    }

    void
    Kernel::DoData(Request &request)
    {
        if (!buffers.count(request.component_path))
        {
            Dictionary header;
            header.Set("Content-Type", "text/plain");
            header.Set("Cache-Control", "no-cache");
            header.Set("Cache-Control", "no-store");
            header.Set("Pragma", "no-cache");
            socket->SendHTTPHeader(&header);

            socket->Send("Buffer \"" + request.component_path + "\" can not be found");
            return;
        }

        if (buffers[request.component_path].rank() > 2)
        {
            Dictionary header;
            header.Set("Content-Type", "text/plain");
            header.Set("Cache-Control", "no-cache");
            header.Set("Cache-Control", "no-store");
            header.Set("Pragma", "no-cache");
            socket->SendHTTPHeader(&header);

            socket->Send("Rank of matrix != 2. Cannot be displayed as CSV");
            return;
        }

        Dictionary header;
        header.Set("Content-Type", "text/plain");
        header.Set("Cache-Control", "no-cache");
        header.Set("Cache-Control", "no-store");
        header.Set("Pragma", "no-cache");
        socket->SendHTTPHeader(&header);

        socket->Send(buffers[request.component_path].csv());
    }

    void
    Kernel::DoCommand(Request &request)
    {
        if (!components.count(request.component_path))
        {
            Notify(msg_warning, "Component '" + request.component_path + "' could not be found.");
            DoSendData(request);
            return;
        }

        if (!request.body.empty()) // FIXME: Move to request and check content-type first
        {
            request.parameters = parse_json(request.body);
        }

        if (!request.parameters.contains("command"))
        {
            Notify(msg_warning, "No command specified for  '" + request.component_path + "'.");
            DoSendData(request);
            return;
        }

        components.at(request.component_path)->Command(request.parameters["command"], request.parameters);
        DoSendData(request);
    }

    void
    Kernel::DoControl(Request &request)
    {
        try
        {
            std::string root;

            if (request.parameters.contains("root"))
                root = std::string(request.parameters["root"]);

            if (!parameters.count(request.component_path))
            {
                Notify(msg_warning, "Parameter '" + request.component_path + "' could not be found.");
                DoSendData(request);
                return;
            }

            parameter &p = parameters.at(request.component_path);
            if (p.type == matrix_type)
            {
                int x = 0;
                int y = 0;
                double value = 1;

                if (request.parameters.contains("x"))
                    x = request.parameters["x"];

                if (request.parameters.contains("y"))
                    y = request.parameters["y"];

                if (request.parameters.contains("value"))
                    value = request.parameters["value"];

                if (p.matrix_value->rank() == 1)
                    (*p.matrix_value)(x) = value;
                else if (p.matrix_value->rank() == 2)
                    (*p.matrix_value)(x, y) = value;
                else
                    ; // FIXME: higher dimensional parameter
            }
            else
            {
                p = std::string(request.parameters["value"]);
            }
        }
        catch (const std::exception &e)
        {
            std::cerr << e.what() << '\n';
        }
        DoSendData(request);
    }

    void
    Kernel::DoUpdate(Request &request)
    {
        if (request.session_id != session_id)
            DoSendNetwork(request);
        else
            DoSendData(request);
    }

    void
    Kernel::DoNetwork(Request &request)
    {
        DoSendNetwork(request);
    }

    void
    Kernel::DoSendClasses(Request &request)
    {
        Dictionary header;
        header.Set("Content-Type", "text/json");
        header.Set("Cache-Control", "no-cache");
        header.Set("Cache-Control", "no-store");
        header.Set("Pragma", "no-cache");
        socket->SendHTTPHeader(&header);
        socket->Send("{\"classes\":[\n\t\"");
        std::string s = "";
        for (auto &c : classes)
        {
            socket->Send(s.c_str());
            socket->Send(c.first.c_str());
            s = "\",\n\t\"";
        }
        socket->Send("\"\n]\n}\n");
    }

    void
    Kernel::DoSendClassInfo(Request &request)
    {
        Dictionary header;
        header.Set("Content-Type", "text/json");
        header.Set("Cache-Control", "no-cache");
        header.Set("Cache-Control", "no-store");
        header.Set("Pragma", "no-cache");
        socket->SendHTTPHeader(&header);
        socket->Send("{\n");
        std::string s = "";
        for (auto &c : classes)
        {
            socket->Send(s);
            socket->Send("\"" + c.first + "\": ");
            socket->Send(c.second.info_.json());
            s = ",\n\t";
        }
        socket->Send("\n}\n");
    }

    void
    Kernel::DoSendFileList(Request &request)
    {
        // Scan for files

        system_files.clear();
        user_files.clear();
        ScanFiles(options_.ikaros_root + "/Source/Modules");
        ScanFiles(options_.ikaros_root + "/UserData", false);

        // Send result

        Dictionary header;
        header.Set("Content-Type", "text/json");
        header.Set("Cache-Control", "no-cache");
        header.Set("Cache-Control", "no-store");
        header.Set("Pragma", "no-cache");
        socket->SendHTTPHeader(&header);
        std::string sep;
        socket->Send("{\"system_files\":[\n\t\"");
        for (auto &f : system_files)
        {
            socket->Send(sep);
            socket->Send(f.first);
            sep = "\",\n\t\"";
        }
        socket->Send("\"\n],\n");

        sep = "";
        socket->Send("\"user_files\":[\n\t\"");
        for (auto &f : user_files)
        {
            socket->Send(sep);
            socket->Send(f.first);
            sep = "\",\n\t\"";
        }
        socket->Send("\"\n]\n");

        socket->Send("}\n");
    }

    void
    Kernel::DoSendError()
    {
        Dictionary header;
        header.Set("Content-Type", "text/plain");
        socket->SendHTTPHeader(&header);
        socket->Send("ERROR\n");
    }

    void
    Kernel::HandleHTTPRequest()
    {
        long sid = 0;
        const char *sids = socket->header.Get("Session-Id");
        if (sids)
            sid = atol(sids);

        Request request(socket->header.Get("URI"), sid, socket->body);

        if (request == "network")
            DoNetwork(request);

        else if (request == "update")
            DoUpdate(request);

        // Run mode commands

        else if (request == "quit")
            DoQuit(request);
        else if (request == "stop")
            DoStop(request);
        else if (request == "pause")
            DoPause(request);
        else if (request == "step")
            DoStep(request);
        else if (request == "play")
            DoPlay(request);
        else if (request == "realtime")
            DoRealtime(request);

        // File handling commands

        else if (request == "new")
            DoNew(request);
        else if (request == "open")
            DoOpen(request);
        else if (request == "save")
            DoSave(request);

        // Start up commands

        else if (request == "classes")
            DoSendClasses(request);
        else if (request == "classinfo")
            DoSendClassInfo(request);
        else if (request == "files")
            DoSendFileList(request);
        else if (request == "")
            DoSendFile("index.html");

        else if (request == "data")
            DoData(request);

        // Control commands

        else if (request == "command")
            DoCommand(request);
        else if (request == "control")
            DoControl(request);
        else
            DoSendFile(request.url);
    }

    double
    Kernel::GetTimeOfDay()
    {
        auto now = system_clock::now();
        std::time_t now_time = system_clock::to_time_t(now);
        std::tm now_tm;
        localtime_r(&now_time, &now_tm); // thread-safe localtime
        now_tm.tm_hour = now_tm.tm_min = now_tm.tm_sec = 0;
        auto midnight = system_clock::from_time_t(std::mktime(&now_tm));
        return duration<double>(now - midnight).count();
    }

    void
    Kernel::CalculateCPUUsage() // In percent
    {
        double cpu = 0;
        struct rusage rusage;
        if (getrusage(RUSAGE_SELF, &rusage) != -1)
            cpu = double(rusage.ru_utime.tv_sec) + double(rusage.ru_utime.tv_usec) / 1000000.0;
        if (actual_tick_duration > 0)
            cpu_usage = (cpu - last_cpu) / double(cpu_cores) * actual_tick_duration;
        last_cpu = cpu;
    }

    void
    Kernel::HandleHTTPThread()
    {
        while (!shutdown)
        {
            if (socket != nullptr && socket->GetRequest(true))
            {
                if (equal_strings(socket->header.Get("Method"), "GET"))
                {
                    while (tick_is_running)
                    {
                    }
                    handling_request = true;
                    HandleHTTPRequest();
                    handling_request = false;
                }
                else if (equal_strings(socket->header.Get("Method"), "PUT")) // JSON Data
                {
                    while (tick_is_running)
                    {
                    }
                    handling_request = true;
                    HandleHTTPRequest();
                    handling_request = false;
                }
                socket->Close();
            }
        }
    }

    void *
    Kernel::StartHTTPThread(Kernel *k)
    {
        k->HandleHTTPThread();
        return nullptr;
    }

}; // namespace ikaros

Kernel::~Kernel()
{
    if (socket)
    {
        shutdown = true;
        while (handling_request)
        {
        }
        Sleep(0.1);
        delete socket;
<<<<<<< HEAD
=======
        delete thread_pool;
        delete httpThread;
>>>>>>> d0290b3b
    }
}<|MERGE_RESOLUTION|>--- conflicted
+++ resolved
@@ -235,26 +235,6 @@
 
         switch (type)
         {
-<<<<<<< HEAD
-        case no_type:
-            throw exception("Uninitialized or unbound parameter. Bind() may not be called in Init().");
-        case number_type:
-            if (number_value)
-                return std::to_string(*number_value);
-        case bool_type:
-            if (number_value)
-                return (*number_value > 0 ? "true" : "false");
-        case rate_type:
-            if (number_value)
-                return std::to_string(*number_value);
-        case string_type:
-            if (string_value)
-                return *string_value;
-        case matrix_type:
-            return matrix_value->json();
-        default:
-            throw exception("Type conversion error for parameter.");
-=======
             case no_type: throw exception("Uninitialized or unbound parameter.");
             case number_type: if(number_value) return std::to_string(*number_value);
             case bool_type: if(number_value) return (*number_value>0 ? "true" : "false");
@@ -262,7 +242,6 @@
             case string_type: if(string_value) return *string_value;
             case matrix_type: return matrix_value->json();
             default:  throw exception("Type conversion error for parameter.");
->>>>>>> d0290b3b
         }
     }
 
@@ -333,10 +312,6 @@
             return NULL;
     }
 
-<<<<<<< HEAD
-    void
-    parameter::print(std::string name)
-=======
 
     std::string
     parameter::as_string()
@@ -344,9 +319,8 @@
         return std::string(*this);
     }
 
-    void 
-        parameter::print(std::string name)
->>>>>>> d0290b3b
+    void
+    parameter::print(std::string name)
     {
         if (!name.empty())
             std::cout << name << " = ";
@@ -567,19 +541,11 @@
                 return this;
             if (path[0] == '.') // global
                 return kernel().components.at(path.substr(1));
-<<<<<<< HEAD
-            if (kernel().components.count(path_ + "." + peek_head(path, "."))) // inside
-                return kernel().components[path_ + "." + peek_head(path, ".")]->GetComponent(peek_tail(path, "."));
-            if (peek_rtail(peek_rhead(path_, "."), ".") == peek_head(path, ".") && parent_) // parent
-                return parent_->GetComponent(peek_tail(path, "."));
-            throw exception("Component does not exist.");
-=======
             if(kernel().components.count(path_+"."+peek_head(path,"."))) // inside
                 return kernel().components[path_+"."+peek_head(path,".")]->GetComponent(peek_tail(path,"."));
             if(peek_rtail(peek_rhead(path_,"."),".") == peek_head(path,".") && parent_) // parent
                 return parent_->GetComponent(peek_tail(path,"."));
             throw exception("Component \""+path+"\" does not exist.");
->>>>>>> d0290b3b
         }
         catch (const std::exception &e)
         {
@@ -701,25 +667,14 @@
                 m = k.buffers[name];
             else if (k.parameters.count(name))
                 m = (matrix &)(k.parameters[name]);
-<<<<<<< HEAD
-            else if (k.parameters.count(name))
-                throw exception("Cannot bind to attribute \"" + name + "\". Define it as a parameter!");
-            else
-                throw exception("Input, output or parameter named \"" + name + "\" does not exist");
-=======
             else if(k.parameters.count(name))
                 throw exception("Cannot bind to attribute \""+name+"\". Define it as a parameter!", path_);
             else
                 throw exception("Input, output or parameter named \""+name+"\" does not exist", path_);
->>>>>>> d0290b3b
         }
         catch (exception e)
         {
-<<<<<<< HEAD
-            throw exception("Bind:\"" + name + "\" failed. " + e.message);
-=======
             throw exception("Bind:\""+name+"\" failed. "+e.message(), path_);
->>>>>>> d0290b3b
         }
     }
 
@@ -816,16 +771,6 @@
         if (!expression::is_expression(s) || is_string)
             return s;
 
-<<<<<<< HEAD
-        expression e = expression(s);
-        std::map<std::string, std::string> vars;
-        for (auto v : e.variables())
-        {
-            std::string value = Evaluate(v);
-            if (value.empty())
-                throw exception("Variable \"" + v + "\" not defined.");
-            vars[v] = value;
-=======
          expression e = expression(s);
             std::map<std::string, std::string> vars;
             for(auto v : e.variables())
@@ -834,7 +779,6 @@
                 if(value.empty())
                     throw exception("Variable \""+v+"\" not defined.", path_);
                 vars[v] = value;
->>>>>>> d0290b3b
         }
         return std::to_string(expression(s).evaluate(vars));
     }
@@ -982,15 +926,11 @@
     bool
     Component::Notify(int msg, std::string message, std::string path)
     {
-<<<<<<< HEAD
-        if (msg <= GetIntValue("log_level", msg_warning))
-=======
         int log_level = GetIntValue("log_level", 0);
         if(kernel().parameters.count(path_+".log_level")==1)
             log_level = kernel().parameters.at(path_+".log_level").as_int();
 
         if(msg <= log_level)
->>>>>>> d0290b3b
             return kernel().Notify(msg, message, path);
         return true;
     }
@@ -1017,28 +957,18 @@
         return *kernelInstance;
     }
 
+
     bool
-<<<<<<< HEAD
-    Component::InputsReady(dictionary d, input_map ingoing_connections) // FIXME: Handle optional buffers
-=======
     Component::InputsReady(dictionary d,  input_map ingoing_connections) // FIXME: Handle optional inputs
->>>>>>> d0290b3b
     {
 
         Trace("\t\t\tComponent::InputReady", path_ + "." + std::string(d["name"]));
         Kernel &k = kernel();
 
-<<<<<<< HEAD
-        std::string n = d["name"]; // ["attributes"]
-        if (ingoing_connections.count(path_))
-            for (auto &c : ingoing_connections.at(path_)) // +'.'+n
-                if (k.buffers.at(c->source).rank() == 0)
-=======
         std::string n = d["name"];   // ["attributes"]
         if(ingoing_connections.count(path_))
             for(auto & c : ingoing_connections.at(path_))
                 if(k.buffers.at(c->source).rank()==0)
->>>>>>> d0290b3b
                     return false;
         return true;
     }
@@ -1050,13 +980,8 @@
         {
             if (c->source_range.empty())
                 c->source_range = kernel().buffers[c->source].get_range();
-<<<<<<< HEAD
-            else if (c->source_range.rank() != kernel().buffers[c->source].rank())
-                throw exception("Explicitly set source range dimensionality does not match source.");
-=======
             else if(c->source_range.rank() != kernel().buffers[c->source].rank())
                 throw exception("Explicitly set source range dimensionality does not match source.", path_);
->>>>>>> d0290b3b
         }
     }
 
@@ -1197,13 +1122,8 @@
     {
         Trace("\t\t\tComponent::SetOutputSize ", path_ + "." + std::string(d["name"]));
 
-<<<<<<< HEAD
-        if (d.contains("size"))
-            throw setup_error(u8"Output \"" + std::string(d["name"]) + "\"+in group \"" + path_ + "\" can not have size attribute.");
-=======
         if(d.contains("size"))
             throw setup_error(u8"Output \""+std::string(d["name"])+"\"+in group \""+path_+"\" can not have size attribute.", path_);
->>>>>>> d0290b3b
 
         range output_size; // FIXME: rename output_range
         std::string name = d.at("name");
@@ -1248,11 +1168,7 @@
         return 0;
     }
 
-    // ****************************** MODULE Sizes ******************************
-
-<<<<<<< HEAD
-    int
-=======
+
     void
     Component::CheckRequiredInputs()
     {
@@ -1266,8 +1182,7 @@
 
 // ****************************** MODULE Sizes ******************************
 
-    int 
->>>>>>> d0290b3b
+    int
     Module::SetOutputSize(dictionary d, input_map ingoing_connections)
     {
         try
@@ -1276,24 +1191,14 @@
             if (d.contains("size"))
                 size = std::string(d.at("size"));
             else
-<<<<<<< HEAD
-                throw setup_error("Output \"" + std::string(d.at("name")) + "\" must have a value for \"size\".");
-=======
                 throw setup_error("Output \""+std::string(d.at("name")) +"\" must have a value for \"size\".", path_);
->>>>>>> d0290b3b
 
             // FIX: special indirection
             while (!size.empty() && size[0] == '@' && size.find(',') == std::string::npos)
                 size = GetValue(size.substr(1));
-<<<<<<< HEAD
-
-            if (size.empty())
-                throw setup_error("Output \"" + std::string(d.at("name")) + "\" must have a value for \"size\".");
-=======
             
             if(size.empty())
                 throw setup_error("Output \""+std::string(d.at("name")) +"\" must have a value for \"size\".", path_);
->>>>>>> d0290b3b
             std::vector<int> shape = EvaluateSizeList(size);
             matrix o;
             Bind(o, d.at("name"));
@@ -1302,21 +1207,12 @@
         }
         catch (const std::invalid_argument &e)
         {
-<<<<<<< HEAD
-            // Notify(msg_fatal_error, e.what());
-            throw setup_error("Size expression for output \"" + std::string(d.at("name")) + "\" is invalid. " + e.what());
-=======
             //Notify(msg_fatal_error, e.what());
             throw setup_error("Size expression for output \""+std::string(d.at("name")) +"\" is invalid. "+e.what(), path_);
->>>>>>> d0290b3b
         }
         catch (...)
         {
-<<<<<<< HEAD
-            throw setup_error("Size expression for output \"" + std::string(d.at("name")) + "\" is invalid.");
-=======
             throw setup_error("Size expression for output \""+std::string(d.at("name")) +"\" is invalid.", path_);
->>>>>>> d0290b3b
         }
     }
 
@@ -1439,13 +1335,8 @@
         int delay_size = delay_range_.trim().b_[0];
         if (delay_size > 1)
             target_range.push_front(0, delay_size);
-<<<<<<< HEAD
-        if (delay_size * source_range.size() != target_range.size())
-            throw exception("Connection could not be resolved");
-=======
         if(delay_size*source_range.size() != target_range.size())
             throw exception("Connection could not be resolved: "+source+"."+std::string(source_range)+"=>"+target+"."+std::string(target_range));
->>>>>>> d0290b3b
 
         return target_range;
     }
@@ -1728,10 +1619,6 @@
                 ok &= c->ResolveParameter(p->second, parameter_name);
             }
         }
-<<<<<<< HEAD
-        if (!ok)
-            throw setup_error("All parameters could not be resolved");
-=======
         if(!ok)
         {
             for(auto & p : parameters)
@@ -1739,8 +1626,8 @@
                     throw setup_error("Parameter \""+p.first+"\" could not be resolved.", p.first);
             throw setup_error("All parameters could not be resolved.");
         }
->>>>>>> d0290b3b
-    }
+    }
+
 
     void
     Kernel::CalculateSizes()
@@ -1752,12 +1639,6 @@
             for (auto &c : connections)
                 ingoing_connections[c.target].push_back(&c);
 
-<<<<<<< HEAD
-            // Loop enough for all sizes to be calculated // FIXME: Restore progress calculation *******************
-            for (int i = 0; i < components.size(); i++)
-                for (auto &[n, c] : components)
-                    c->SetSizes(ingoing_connections);
-=======
         // Loop enough for all sizes to be calculated // FIXME: Restore progress calculation *******************
         for(int i=0; i<components.size(); i++)
             for(auto & [n, c] : components)
@@ -1765,7 +1646,6 @@
 
             for(auto & [n, c] : components)
                 c->CheckRequiredInputs();
->>>>>>> d0290b3b
         }
         catch (fatal_error &e)
         {
@@ -1954,13 +1834,8 @@
         current_component_info = info;
         current_component_path = path;
 
-<<<<<<< HEAD
-        if (components.count(current_component_path) > 0)
-            throw exception("Module or group named \"" + current_component_path + "\" already exists.");
-=======
         if(components.count(current_component_path)> 0)
             throw exception("Module or group named \""+current_component_path+"\" already exists.", path);
->>>>>>> d0290b3b
 
         components[current_component_path] = new Group(); // Implicit argument passing as for components
     }
@@ -1971,13 +1846,8 @@
         current_component_info = info;
         current_component_path = path + "." + std::string(info["name"]);
 
-<<<<<<< HEAD
-        if (components.count(current_component_path) > 0)
-            throw exception("Module or group with this name already exists. \"" + std::string(info["name"]) + "\".");
-=======
         if(components.count(current_component_path)> 0)
             throw exception("Module or group with this name already exists. \""+std::string(info["name"])+"\".", path);
->>>>>>> d0290b3b
 
         std::string classname = info["class"];
 
@@ -1991,13 +1861,8 @@
         if(!classes.count(classname))
             throw exception("Class \""+classname+"\" does not exist.", path);
 
-<<<<<<< HEAD
-        if (classes[classname].path.empty())
-            throw setup_error("Class file \"" + classname + ".ikc\" could not be found.");
-=======
 if(classes[classname].path.empty())
         throw setup_error("Class file \""+classname+".ikc\" could not be found.", path);
->>>>>>> d0290b3b
 
         info.merge(dictionary(classes[classname].path)); // merge with class data structure
 
@@ -2041,32 +1906,6 @@
     void
     Kernel::BuildGroup(dictionary d, std::string path) // Traverse dictionary and build all items at each level, FIXME: rename AddGroup later
     {
-<<<<<<< HEAD
-        if (std::string(d["_tag"]) != "group")
-            throw setup_error("Main element is <" + std::string(d["_tag"]) + "> but must be <group> for ikg-file.");
-
-        if (!d.contains("name"))
-            throw setup_error("Groups must have a name.");
-
-        std::string name = validate_identifier(d["name"]);
-        if (!path.empty())
-            name = path + "." + name;
-
-        if (d.contains("external"))
-            LoadExternalGroup(d);
-
-        AddGroup(d, name);
-
-        for (auto g : d["groups"])
-            BuildGroup(g, name);
-        for (auto m : d["modules"])
-            AddModule(m, name);
-        for (auto c : d["connections"])
-            AddConnection(c, name);
-
-        if (d["widgets"].is_null())
-            d["widgets"] = list();
-=======
         try
         {
             if(std::string(d["_tag"]) != "group")
@@ -2090,7 +1929,6 @@
                 AddModule(m, name);
             for(auto c : d["connections"])
                 AddConnection(c, name);
->>>>>>> d0290b3b
 
             if(d["widgets"].is_null())
                 d["widgets"] = list();
@@ -2104,6 +1942,7 @@
             throw setup_error("Build group failed for "+path+": "+std::string(e.what()), path);
         }
     }
+
 
     void
     Kernel::InitComponents()
@@ -2116,25 +1955,18 @@
             }
             catch (const fatal_error &e)
             {
-<<<<<<< HEAD
-                throw init_error(u8"Fatal error. Init failed for \"" + c.second->path_ + "\": " + std::string(e.what()));
-=======
                 throw init_error(u8"Fatal error. Init failed for \""+c.second->path_+"\": "+std::string(e.what()), c.second->path_);
->>>>>>> d0290b3b
             }
             catch (const std::exception &e)
             {
-<<<<<<< HEAD
-                throw init_error(u8"Init failed for " + c.second->path_ + ": " + std::string(e.what()));
-=======
                 throw init_error(u8"Init failed for "+c.second->path_+": "+std::string(e.what()), c.second->path_);
             }
             catch(...)
             {
                 throw init_error(u8"Init failed");
->>>>>>> d0290b3b
-            }
-    }
+            }
+    }
+
 
     void
     Kernel::SetCommandLineParameters(dictionary &d) // Add command line arguments - will override XML - probably not correct ******************
@@ -2155,22 +1987,6 @@
     void
     Kernel::LoadFile()
     {
-<<<<<<< HEAD
-        if (components.size() > 0)
-            Clear();
-        if (!std::filesystem::exists(options_.full_path()))
-            throw load_failed(u8"File \"" + options_.full_path() + "\" does not exist.");
-
-        try
-        {
-            dictionary d = dictionary(options_.full_path());
-            SetCommandLineParameters(d);
-            BuildGroup(d);
-            info_ = d;
-            session_id = new_session_id();
-            SetUp();
-            Notify(msg_print, u8"Loaded "s + options_.full_path());
-=======
         try
         {
             if(components.size() > 0)
@@ -2211,20 +2027,7 @@
             Notify(msg_warning, e.what(), e.path()); // Do not exit if not in batch mode // FIXME: Check this
         }
     }
->>>>>>> d0290b3b
-
-            CalculateCheckSum();
-            // ListBuffers();
-            // ListConnections();
-            needs_reload = false;
-        }
-        catch (const exception &e)
-        {
-            Notify(msg_fatal_error, e.message);
-            Notify(msg_fatal_error, u8"Load file failed for "s + options_.full_path());
-            throw load_failed("Load failed");
-        }
-    }
+
 
     void
     Kernel::CalculateCheckSum()
@@ -2322,11 +2125,7 @@
         {
             socket = new ServerSocket(port);
         }
-<<<<<<< HEAD
-        catch (const SocketException &e)
-=======
         catch (const exception& e)
->>>>>>> d0290b3b
         {
             throw fatal_error("Ikaros is unable to start a webserver on port " + std::to_string(port) + ". Make sure no other ikaros process is running and try again.");
         }
@@ -2553,31 +2352,6 @@
     void
     Kernel::RunTasks()
     {
-<<<<<<< HEAD
-        if (options_.is_set("experimental"))
-        {
-            std::vector<TaskSequence *> sequences;
-
-            for (auto &task_sequence : tasks)
-            {
-                auto ts = new TaskSequence(task_sequence);
-                sequences.push_back(ts);
-                thread_pool->submit(ts);
-            }
-            // WAIT FOR COMPLETION
-
-            bool working = true;
-            while (working)
-            {
-                working = false;
-                for (auto ts : sequences)
-                    if (!ts->isCompleted())
-                        working = true;
-            }
-
-            for (auto ts : sequences)
-                delete ts;
-=======
         std::vector<TaskSequence *> sequences;
 
         for(auto & task_sequence : tasks)
@@ -2585,31 +2359,22 @@
             auto ts = new TaskSequence(task_sequence);
             sequences.push_back(ts);
             thread_pool->submit(ts);
->>>>>>> d0290b3b
         }
         // WAIT FOR COMPLETION
 
         bool working = true;
         while(working)
         {
-<<<<<<< HEAD
-            for (auto &task_group : tasks)
-                for (auto &task : task_group)
-                    task->Tick();
-=======
             working =false;
             for(auto ts: sequences)
                 if(!ts->isCompleted())
                     working = true;     
->>>>>>> d0290b3b
         }
 
         for(auto ts: sequences)
             delete ts;
     }
 
-<<<<<<< HEAD
-=======
 
 
     void
@@ -2622,7 +2387,6 @@
 
 
 
->>>>>>> d0290b3b
     void
     Kernel::SetUp()
     {
@@ -2634,16 +2398,10 @@
             // ListParameters();
             CalculateDelays();
             CalculateSizes();
-<<<<<<< HEAD
-            // ListConnections();
-            // ListInputs();
-            // ListOutputs();
-=======
             //ListConnections();
             //ListInputs();
             ListOutputs();
 
->>>>>>> d0290b3b
             InitCircularBuffers();
             InitComponents();
 
@@ -2673,6 +2431,7 @@
             throw setup_error("SetUp Failed. "+std::string(+e.what()));
         }
     }
+
 
     void
     Kernel::Run() // START-UP + RUN MAIN LOOP => Two functions?? *************
@@ -3009,12 +2768,7 @@
         std::string sep = "";
         bool sent = false;
 
-<<<<<<< HEAD
-        // std::cout << "\nDoSendData: " << std::endl;
-        while (!data.empty())
-=======
         while(!data.empty())
->>>>>>> d0290b3b
         {
             std::string source = head(data, ",");
             std::string key = source;
@@ -3035,17 +2789,6 @@
                 {
                     sent = socket->Send(sep + "\t\t\"" + key + "\": " + buffers[source_with_root].json());
                 }
-<<<<<<< HEAD
-                else if (format == "rgb")
-                {
-                    sent = socket->Send(sep + "\t\t\"" + key + ":" + format + "\": ");
-                    SendImage(buffers[source_with_root], format);
-                }
-                else if (format == "gray" || format == "red" || format == "green" || format == "blue" || format == "spectrum" || format == "fire")
-                {
-                    sent = socket->Send(sep + "\t\t\"" + key + ":" + format + "\": ");
-                    SendImage(buffers[source_with_root], format);
-=======
                 else if(format=="rgb")
                 { 
                         // sent = socket->Send(sep + "\t\t\"" + key + ":"+format+"\": ");
@@ -3056,7 +2799,6 @@
                 { 
                     sent = socket->Send(sep + "\t\t\"" + key + "\": ");
                         SendImage(buffers[source_with_root], format);
->>>>>>> d0290b3b
                 }
             }
             else if (parameters.count(source_with_root))
@@ -3601,10 +3343,7 @@
         }
         Sleep(0.1);
         delete socket;
-<<<<<<< HEAD
-=======
         delete thread_pool;
         delete httpThread;
->>>>>>> d0290b3b
     }
 }