// Ikaros 3.0

#include "ikaros.h"

using namespace ikaros;
using namespace std::chrono;
using namespace std::literals;

bool global_terminate = false;

namespace ikaros
{
<<<<<<< HEAD
    // int main_counter = 0;
    // int inner_counter = 0;

    std::string validate_identifier(std::string s)
=======
    std::string  validate_identifier(std::string s)
>>>>>>> e5bf34e3
    {
        static std::string legal = "_0123456789aAbBcCdDeEfFgGhHiIjJkKlLmMnNoOpPqQrRsStTuUvVwWxXyYzZ";
        if (s.empty())
            throw exception("Identifier cannot be empty string");
        if ('0' <= s[0] && s[0] <= '9')
            throw exception("Identifier cannot start with a number: " + s);
        for (auto c : s)
            if (legal.find(c) == std::string::npos)
                throw exception("Illegal character in identifier: " + s);
        return s;
    }

    long new_session_id()
    {
        return duration_cast<milliseconds>(system_clock::now().time_since_epoch()).count();
    }

    // CircularBuffer

    CircularBuffer::CircularBuffer(matrix &m, int size) : index_(0),
                                                          buffer_(std::vector<matrix>(size))
    {
        for (int i = 0; i < size; i++)
        {
            buffer_[i].realloc(m.shape()); // copy(m);
            buffer_[i].reset();
        }
    }

    void
    CircularBuffer::rotate(matrix &m)
    {
        buffer_[index_].copy(m);
        index_ = ++index_ % buffer_.size();
    }

    matrix &
    CircularBuffer::get(int i) // Get output with delay i
    {
        return buffer_[(buffer_.size() + index_ - i) % buffer_.size()];
    }

    // Parameter

    parameter::parameter(dictionary info) : info_(info),
                                            type(no_type),
                                            has_options(info_.contains("options")),
                                            resolved(std::make_shared<bool>(false))
    {
        std::string type_string = info_["type"];

        if (type_string == "float" || type_string == "int" || type_string == "double") // Temporary
            type_string = "number";

        auto type_index = std::find(parameter_strings.begin(), parameter_strings.end(), type_string);
        if (type_index == parameter_strings.end())
            throw exception("Unkown parameter type: " + type_string + ".");

        type = parameter_type(std::distance(parameter_strings.begin(), type_index));

        // Init shared pointers
        switch (type)
        {
        case number_type:
        case rate_type:
        case bool_type:
            number_value = std::make_shared<double>(0);
            break;

        case string_type:
            string_value = std::make_shared<std::string>("");
            break;

        case matrix_type:
        {
            if (info_.contains("size"))
            {
                std::cout << "HAS SIZE" << std::endl;
                matrix_value = std::make_shared<matrix>();
            }
            else
                matrix_value = std::make_shared<matrix>();
        }
        break;

        default:
            break;
        }
    }

    parameter::parameter(const std::string type, const std::string options) : parameter(options.empty() ? dictionary({{"type", type}}) : dictionary({{"type", type}, {"options", options}}))
    {
    }

    void
    parameter::operator=(parameter &p) // this shares data with p
    {
        info_ = p.info_;
        type = p.type;
        resolved = p.resolved;
        has_options = p.has_options;

        number_value = p.number_value;
        matrix_value = p.matrix_value;
        string_value = p.string_value;
    }

    double
    parameter::operator=(double v) // FIXME: handle matrix type as well
    {
        if (has_options)
        {
            auto options = split(info_["options"], ",");
            int c = options.size();
            if (v > c - 1)
                v = c - 1;
            switch (type)
            {
            case number_type:
            case rate_type:
            case bool_type:
                *number_value = double(v);
                break;
            case string_type:
                *string_value = options[round(v)];
                break;
            default:
                break; // FIXME: error?
            }
            return v;
        }

        switch (type)
        {
        case number_type:
        case rate_type:
        case bool_type:
            *number_value = double(v);
            break;
        case string_type:
            *string_value = std::to_string(v);
            break;
        default:
            break; // FIXME: error?
        }
        *resolved = true;
        return v;
    }

    std::string
    parameter::operator=(std::string v) // FIXME: Check this function for all type combinations
    {
        double val = 0;
        if (has_options)
        {
            auto options = split(info_["options"], ",");
            auto it = std::find(options.begin(), options.end(), v);
            if (it != options.end())
                val = std::distance(options.begin(), it);
            else if (is_number(v))
            {
                val = stod(v);
                v = options.at(int(val));
            }
            else
                throw exception("Invalid parameter value");
        }
        else if (is_number(v))
            val = stod(v);

        switch (type)
        {
        case number_type:
        case rate_type:
            *number_value = val;
            break;

        case bool_type:
            if (has_options)
                *number_value = (val != 0 ? 1 : 0);
            else
                *number_value = is_true(v);
            break;

        case string_type:
            *string_value = v;
            break;

        case matrix_type:
            *matrix_value = v;
            break;

        default:
            break; // FIXME: error? Handle matrix with single element
        }
        *resolved = true;
        return v;
    }

    parameter::operator matrix &()
    {
        if (matrix_value)
            return *matrix_value;
        else
            throw exception("Not a matrix value.");
    }

    parameter::operator std::string()
    {
        if (string_value)
            return *string_value;

        if (has_options)
        {
            int index = int(*number_value);
            auto options = split(info_["options"], ","); // FIXME: Check trim in split
            if (index < 0 || index >= options.size())
                return std::to_string(index) + " (OUT-OF-RANGE)";
            else
                return options[index];
        }

        switch (type)
        {
        case no_type:
            throw exception("Uninitialized or unbound parameter. Bind() may not be called in Init().");
        case number_type:
            if (number_value)
                return std::to_string(*number_value);
        case bool_type:
            if (number_value)
                return (*number_value > 0 ? "true" : "false");
        case rate_type:
            if (number_value)
                return std::to_string(*number_value);
        case string_type:
            if (string_value)
                return *string_value;
        case matrix_type:
            return matrix_value->json();
        default:
            throw exception("Type conversion error for parameter.");
        }
    }

    parameter::operator double()
    {
        if (type == rate_type)
            return *number_value * kernel().GetTickDuration();
        if (number_value)
            return *number_value;
        else if (string_value)
        {
            if (has_options)
            {
                auto options = split(info_["options"], ","); // FIXME: Check trim in split
                auto it = std::find(options.begin(), options.end(), *string_value);
                if (it != options.end())
                    return std::distance(options.begin(), it);
                else
                    return 0;
            }
            else
                return stod(*string_value); // FIXME: may fail ************
        }
        else if (matrix_value)
            return 0; // FIXME check 1x1 matrix ************
        else
            throw exception("Type conversion error. Parameter does not have a type. Bind?");
    }

    int
    parameter::as_int()
    {
        switch (type)
        {
        case no_type:
            throw exception("Uninitialized_parameter.");
        case number_type:
            if (number_value)
                return *number_value;
        case rate_type:
            if (number_value)
                return *number_value; // FIXME: Take care of time base
        case bool_type:
            if (number_value)
                return *number_value;
        case string_type:
            if (string_value)
                return stoi(*string_value); // FIXME: Check that it is a number
        case matrix_type:
            throw exception("Could not convert matrix to int"); // FIXME check 1x1 matrix
        default:;
        }
        throw exception("Type conversion error for  parameter");
    }

    std::string
    parameter::as_int_string()
    {
        return std::to_string(as_int());
    }

    const char *
    parameter::c_str() const noexcept
    {
        if (string_value)
            return string_value->c_str();
        else
            return NULL;
    }

    void
    parameter::print(std::string name)
    {
        if (!name.empty())
            std::cout << name << " = ";
        if (type == no_type)
            std::cout << "not initialized" << std::endl;
        else
            std::cout << std::string(*this) << std::endl;
    }

    void
    parameter::info()
    {
        std::cout << "name: " << info_["name"] << std::endl;
        std::cout << "type: " << type << std::endl;
        std::cout << "default: " << info_["default"] << std::endl;
        std::cout << "has_options: " << has_options << std::endl;
        std::cout << "options: " << info_["options"] << std::endl;
        std::cout << "value: " << std::string(*this) << std::endl;
    }

    std::string
    parameter::json()
    {
        switch (type) // FIXME: remove if statements and use exception handling
        {
        case number_type:
            if (number_value)
                return "[[" + std::to_string(*number_value) + "]]";
        case bool_type:
            if (number_value)
                return (*number_value != 0 ? "[[true]]" : "[[false]]");
        case rate_type:
            if (number_value)
                return "[[" + std::to_string(*number_value) + "]]";
        case string_type:
            if (string_value)
                return "\"" + *string_value + "\"";
        case matrix_type:
            if (matrix_value)
                return matrix_value->json();
        default:
            throw exception("Cannot convert parameter to string");
        }
    }

    std::ostream &operator<<(std::ostream &os, parameter p) // FIXME: Handle options
    {
        switch (p.type)
        {
        case number_type:
            if (p.number_value)
                os << *p.number_value;
            break; // FIXME: Is string conversion sufficient?
        case bool_type:
            if (p.number_value)
                os << (*p.number_value == 0 ? "false" : "true");
            break;
        case rate_type:
            if (p.number_value)
                os << *p.number_value;
            break;
        case string_type:
            if (p.string_value)
                os << *p.string_value;
            break;
        case matrix_type:
            if (p.matrix_value)
                os << *p.matrix_value;
            break;
        default:
            throw exception("Cannot convert parameter to string for printing");
        }

        return os;
    }

    // Component

    void
    Component::print()
    {
        std::cout << "Component: " << info_["name"] << '\n';
    }

    void
    Component::info()
    {
        std::cout << "Component: " << info_["name"] << '\n';
        std::cout << "Path: " << path_ << '\n';
        std::cout << "Path: " << info_ << '\n';
    }

    bool
    Component::BindParameter(parameter &p, std::string &name) // Handle parameter sharing
    {
        std::string bind_to = GetValue(name + ".bind");
        if (bind_to.empty())
            return false;
        else
            return LookupParameter(p, bind_to);
    }

    bool
    Component::ResolveParameter(parameter &p, std::string &name)
    {
        if (*(p.resolved))
            return true; // Already set from SetParameters
<<<<<<< HEAD

        // std::cout << "ResolveParameter: " << name << std::endl;
=======
>>>>>>> e5bf34e3
        try
        {
            // Look for binding
            std::string bind_to = GetBind(name);
            if (!bind_to.empty())
            {
                if (LookupParameter(p, bind_to)) // FIXME: Not working
                    return true;
            }

            std::string value = LookupKey(name);
            if (value.empty())
            {
                if (!p.info_.contains("default"))
                {
                    Error("Parameter \"" + name + "\" has no default value in the ikc file.");
                    return false;
                }

                SetParameter(name, p.info_["default"]); // FIXME: SHOULD EVALUATE DEFAULT VALUE - MAYBE
                return true;
            }

            // Evaluate if numerical expression

            if (p.type == number_type && !p.has_options)
            {
                SetParameter(name, std::to_string(EvaluateNumericalExpression(value))); // FIXME: HANDLE DEFAULTVALUES ALSO
                return true;
            }

            // Lookup normal value in current component-context

            value = GetValue(name);
            if (value.empty()) // ****************** this does not work for string that are allowed to be empty // FIXME: USE EXCEPTIONS *****
            {
                SetParameter(name, p.info_["default"]);
                return true;
            }

            SetParameter(name, value);
            return true;
        }
        catch (exception &e)
        {
            Notify(msg_fatal_error, e.message);
        }
        catch (std::exception &e)
        {
            Notify(msg_fatal_error, "ERROR: Could not resolve parameter \""s + name + "\" .", name);
        }
        return false;
    }

    bool
    Component::KeyExists(const std::string &key)
    {
        if (info_.contains(key))
            return true;
        if (parent_)
            return parent_->KeyExists(key);
        else
            return false;
    }

    std::string
    Component::LookupKey(const std::string &key)
    {
        if (info_.contains(key))
            return info_[key];
        if (parent_)
            return parent_->LookupKey(key);
        else
            return ""; // throw exception("Name not found"); // throw not_found_exception instead
    }

    static std::string
    exchange_before_dot(const std::string &original, const std::string &replacement)
    {
        size_t pos = original.find('.');
        if (pos == std::string::npos) // No dot found, replace the whole string
            return replacement;
        else // Replace up to the first dot
            return replacement + original.substr(pos);
    }

    static std::string
    before_dot(const std::string &original)
    {
        size_t pos = original.find('.');
        if (pos == std::string::npos)
            return original;
        else
            return original.substr(0, pos);
    }

    //
    // GetComponent
    //
    // sensitive to variables and indirection
    // does local substitution of vaiables unlike GetValue() / FIXME: is this correct?
    //

    Component *
    Component::GetComponent(const std::string &s)
    {
        std::string path = SubstituteVariables(s);
        try
        {
            if (path.empty()) // this
                return this;
            if (path[0] == '.') // global
                return kernel().components.at(path.substr(1));
            if (kernel().components.count(path_ + "." + peek_head(path, "."))) // inside
                return kernel().components[path_ + "." + peek_head(path, ".")]->GetComponent(peek_tail(path, "."));
            if (peek_rtail(peek_rhead(path_, "."), ".") == peek_head(path, ".") && parent_) // parent
                return parent_->GetComponent(peek_tail(path, "."));
            throw exception("Component does not exist.");
        }
        catch (const std::exception &e)
        {
            throw exception("Component \"" + path + "\" does not exist.");
        }
    }

<<<<<<< HEAD
    std::string
    Component::GetValue(const std::string &path)
    {
        // std::cout << "GetValue: " << path << std::endl;
        if (path.empty())
=======

    std::string 
    Component::GetValue(const std::string & path) 
    {     
        if(path.empty())
>>>>>>> e5bf34e3
            return ""; // throw exception("Name not found"); // throw not_found_exception instead

        if (path[0] == '@')
        {
<<<<<<< HEAD
            if (path.find('.') == std::string::npos)
                // return  LookupKey(path.substr(1));
=======
            if(path.find('.') == std::string::npos)
>>>>>>> e5bf34e3
                return GetValue(path.substr(1));
            else
                return GetValue(exchange_before_dot(path, GetValue(before_dot(path).substr(1))));
        }

        if (path[0] == '.')
        {
            auto c = kernel().components.begin()->second;
            return kernel().components.begin()->second->GetValue(path.substr(1)); // Absolute path
        }

        size_t pos = path.find('.');
        if (pos != std::string::npos)
        {
            std::string head = path.substr(0, pos);
            std::string tail = path.substr(pos + 1);

            if (head[0] == '@')
                head = LookupKey(head.substr(1));

            std::string local_path = path_ + '.' + head;
            if (kernel().components.count(local_path))
                return kernel().components[local_path]->GetValue(tail);
            else if (std::string(parent_->info_["name"]) == head)
                return parent_->GetValue(tail);
            else
                return ""; // throw exception("Name not found"); // throw not_found_exception instead
        }

        std::string value = LookupKey(path);

        if (value.empty())
        {
            // Check if we have a resolved paramater for this value and use that in that case
            if (kernel().parameters.count(path_ + '.' + path) && kernel().parameters[path_ + '.' + path].resolved)
                return kernel().parameters[path_ + '.' + path];
        }

        if (value.find('@') != std::string::npos && value.find('.') != std::string::npos) // A new indirect 'path' - start over
            return GetValue(value);
        else if (value.find('@') != std::string::npos) // A new indirect 'key' - start over
            return GetValue(value.substr(1));
        else
            return value;
    }



    int 
    Component::GetIntValue(const std::string & name, int d)
    {
        std::string value = GetValue(name);
        if(value.empty())
            return d;
        return std::stoi(value);
    }


    std::string 
    Component::GetBind(const std::string & name)
    {
        if (info_.contains(name))
            return ""; // Value set in attribute - do not bind
        if (info_.contains(name + ".bind"))
            return info_[name + ".bind"];
        if (parent_)
            return parent_->GetBind(name);
        return "";
    }

    std::string
    Component::SubstituteVariables(const std::string &s)
    {
        std::string var;
        std::string sep;
        for (auto c : split(s, "."))
        {
            if (c[0] == '@')
                var += sep + GetValue(c.substr(1));
            else
                var += sep + c;
            sep = ".";
        }
        return var;
    }

    void Component::Bind(parameter &p, std::string name)
    {
        Kernel &k = kernel();
        std::string pname = path_ + "." + name;
        if (k.parameters.count(pname))
            p = (parameter &)kernel().parameters[pname];
        else
            throw exception("Cannot bind to \"" + name + "\"");
    };

    void Component::Bind(matrix &m, std::string n) // Bind input, output or parameter
    {
        std::string name = path_ + "." + n;
        try
        {
            Kernel &k = kernel();
            if (k.buffers.count(name))
                m = k.buffers[name];
            else if (k.buffers.count(name))
                m = k.buffers[name];
            else if (k.parameters.count(name))
                m = (matrix &)(k.parameters[name]);
            else if (k.parameters.count(name))
                throw exception("Cannot bind to attribute \"" + name + "\". Define it as a parameter!");
            else
                throw exception("Input, output or parameter named \"" + name + "\" does not exist");
        }
        catch (exception e)
        {
            throw exception("Bind:\"" + name + "\" failed. " + e.message);
        }
    }

    void Component::AddInput(dictionary parameters)
    {
        std::string input_name = path_ + "." + validate_identifier(parameters["name"]);
        kernel().AddInput(input_name, parameters);
    }

    void Component::AddOutput(dictionary parameters)
    {
        std::string output_name = path_ + "." + validate_identifier(parameters["name"]);
        kernel().AddOutput(output_name, parameters);
    };

    void Component::AddOutput(std::string name, int size, std::string description)
    {
        dictionary o = {
            {"name", name},
            {"size", std::to_string(size)},
            {"description", description},
            {"_tag", "output"}};
        list(info_["outputs"]).push_back(o);
        AddOutput(o);
    }

    void Component::ClearOutputs()
    {
        info_["outputs"] = list();
    }

    void Component::AddParameter(dictionary parameters)
    {
        try
        {
            std::string parameter_name = path_ + "." + validate_identifier(parameters["name"]);
            kernel().AddParameter(parameter_name, parameters);
        }
        catch (const std::exception &e)
        {
            throw exception("While adding parameter \"" + std::string(parameters["name"]) + "\": " + e.what());
        }
    }

    void Component::SetParameter(std::string name, std::string value)
    {
        std::string parameter_name = path_ + "." + validate_identifier(name);
        kernel().SetParameter(parameter_name, value);
    }

    bool Component::LookupParameter(parameter &p, const std::string &name)
    {
        Kernel &k = kernel();
        if (k.parameters.count(path_ + "." + name))
        {
            p = k.parameters[path_ + "." + name];
            return true;
        }
        else if (parent_)
            return parent_->LookupParameter(p, name);
        else
            return false;
    }

    matrix &
    Component::GetBuffer(const std::string &s)
    {
        return kernel().buffers.at(path_ + '.' + s);
    }

    std::string
    Component::Evaluate(const std::string &s, bool is_string)
    {
        if (s.empty())
            return "";

<<<<<<< HEAD
        if (!expression::is_expression(s) || is_string)
=======
    if(!expression::is_expression(s) || is_string)
    {
        if(s[0]=='@') // Handle indirection (unless expression)
>>>>>>> e5bf34e3
        {
            if (s[0] == '@') // Handle indirection (unless expresson)
            {
                if (s.find('.') == std::string::npos)
                    return GetValue(s.substr(1));

                std::string component_path = peek_rhead(s.substr(1), ".");
                std::string variable_name = SubstituteVariables(peek_rtail(s, "."));
                return GetComponent(component_path)->GetValue(variable_name);
            }
            else
                return s;
        }

        // Handle mathematical expression

        if (!expression::is_expression(s) || is_string)
            return s;

        expression e = expression(s);
        std::map<std::string, std::string> vars;
        for (auto v : e.variables())
        {
            std::string value = Evaluate(v);
            if (value.empty())
                throw exception("Variable \"" + v + "\" not defined.");
            vars[v] = value;
        }
        return std::to_string(expression(s).evaluate(vars));
    }

    std::string
    Component::EvaluateVariableOrFunction(const std::string &s)
    {
        std::string ss = s;

        // Check functions

<<<<<<< HEAD
        if (ends_with(s, ".size_x"))
            return std::to_string(GetBuffer(rhead(ss, ".")).size_x()); // RIXME: Add nondestructive rhead with string instead of string &

        if (ends_with(s, ".size_y"))
            return std::to_string(GetBuffer(rhead(ss, ".")).size_y());
=======
        if(ends_with(s, ".size_x"))
            return std::to_string(GetBuffer(rhead(ss,".")).size_x()); // FIXME: Add nondestructive rhead with string instead of string &
>>>>>>> e5bf34e3

        if (ends_with(s, ".size_z"))
            return std::to_string(GetBuffer(rhead(ss, ".")).size_z());

        if (ends_with(s, ".rows"))
            return std::to_string(GetBuffer(rhead(ss, ".")).rows());

        if (ends_with(s, ".cols"))
            return std::to_string(GetBuffer(rhead(ss, ".")).cols());

        // Get or evaluate variables

        parameter p;
        if (LookupParameter(p, s.substr(1))) // CHECK @ sign
            return p;
        else
            return Evaluate(s); // FIXME: Should probably not use full evaluation
    }

    double
    Component::EvaluateNumericalExpression(std::string &s)
    {
        expression e = expression(s);
        std::map<std::string, std::string> vars;
        for (auto v : e.variables())
            vars[v] = EvaluateVariableOrFunction(v);
        return expression(s).evaluate(vars);
    }

    std::vector<int>
    Component::EvaluateSizeList(std::string &s) // return list of size from size list in string
    {
<<<<<<< HEAD
        // s = Evaluate(s, true); // FIXME: evaluate as string for s should probably be used in more places
=======
>>>>>>> e5bf34e3
        std::vector<int> shape;
        for (std::string e : split(s, ","))
        {
            if (ends_with(e, ".size")) // special case: use shape function on input and push each dimension on list
            {
                auto &x = rsplit(e, ".", 1);
                matrix m;
                Bind(m, x.at(0));
                for (auto d : m.shape())
                    shape.push_back(d);
            }
            else
            {
                int d = EvaluateNumericalExpression(e);
                if (d > 0)
                    shape.push_back(d);
                // else
                //     throw std::invalid_argument("Value of "+e+" is non-positive or not found."); // Does not work since function can be called multiple times duing SetSizes
            }
        }
        return shape;
    }

<<<<<<< HEAD
    // NEW EVALUATION FUNCTIONS
    /*
        double
        Component::EvaluateNumber(std::string v)
        {
            return stod(v); // FIXME: Add full parsing of expressions and variables *************
        }
    */

    bool
=======
    
    bool 
>>>>>>> e5bf34e3
    Component::EvaluateBool(std::string v)
    {
        return false;
    }

    std::string
    Component::EvaluateString(std::string v)
    {
        return "";
    }

    std::string
    Component::EvaluateMatrix(std::string v)
    {
        return "";
    }

    int
    Component::EvaluateOptions(std::string v, std::vector<std::string> &options)
    {
        return 0;
    }

    Component::Component() : parent_(nullptr),
                             info_(kernel().current_component_info),
                             path_(kernel().current_component_path)
    {
        // FIXME: Make sure there are empty lists. None of this should be necessary when dictionary is fixed

        if (info_["inputs"].is_null())
            info_["inputs"] = list();

        if (info_["outputs"].is_null())
            info_["outputs"] = list();

        if (info_["parameters"].is_null())
            info_["parameters"] = list();

        if (info_["groups"].is_null())
            info_["groups"] = list();

        if (info_["modules"].is_null())
            info_["modules"] = list();

<<<<<<< HEAD
        for (auto p : info_["parameters"])
=======
        // Add log_level parameter to all components

            dictionary log_param;
            log_param["_tag"] = "parameter";
            log_param["name"] = "log_level";
            log_param["type"] = "int";
            log_param["default"] = 0;
            info_["parameters"].push_back(log_param); // FIXME: Do we need to copy the dict?

        for(auto p: info_["parameters"])
>>>>>>> e5bf34e3
            AddParameter(p);

        for (auto input : info_["inputs"])
            AddInput(input);

        for (auto output : info_["outputs"])
            AddOutput(output);

    // Set parent

        auto p = path_.rfind('.');
        if (p != std::string::npos)
            parent_ = kernel().components.at(path_.substr(0, p));
    }

    bool
    Component::Notify(int msg, std::string message, std::string path)
    {
        if(msg <= GetIntValue("log_level", msg_warning))
            return kernel().Notify(msg, message, path);
        return true;
    }

    tick_count Module::GetTick() { return kernel().GetTick(); }
    double Module::GetTickDuration() { return kernel().GetTickDuration(); } // Time for each tick in seconds (s)
    double Module::GetTime() { return kernel().GetTime(); }
    double Module::GetRealTime() { return kernel().GetRealTime(); }
    double Module::GetNominalTime() { return kernel().GetNominalTime(); }
    double Module::GetTimeOfDay() { return kernel().GetTimeOfDay(); }
    double Module::GetLag() { return kernel().GetLag(); }

    Module::Module()
    {
    }

    INSTALL_CLASS(Module)

    // The following lines will create the kernel the first time it is accessed by one of the components

    Kernel &kernel()
    {
        static Kernel *kernelInstance = new Kernel();
        return *kernelInstance;
    }

    bool
    Component::InputsReady(dictionary d, input_map ingoing_connections) // FIXME: Handle optional buffers
    {

        Trace("\t\t\tComponent::InputReady", path_ + "." + std::string(d["name"]));
        Kernel &k = kernel();

        std::string n = d["name"]; // ["attributes"]
        if (ingoing_connections.count(path_))
            for (auto &c : ingoing_connections.at(path_)) // +'.'+n
                if (k.buffers.at(c->source).rank() == 0)
                    return false;
        return true;
    }

    void
    Component::SetSourceRanges(const std::string &name, const std::vector<Connection *> &ingoing_connections) // FIXME:REMOVE
    {
        for (auto &c : ingoing_connections) // Copy source size to source_range if not set
        {
            if (c->source_range.empty())
                c->source_range = kernel().buffers[c->source].get_range();
            else if (c->source_range.rank() != kernel().buffers[c->source].rank())
                throw exception("Explicitly set source range dimensionality does not match source.");
        }
    }

    int
    Component::SetInputSize_Flat(dictionary d, input_map ingoing_connections)
    {
        Trace("\t\t\t\t\tComponent::SetInputSize_Flat", path_);

        std::string name = d.at("name");
        std::string full_name = path_ + "." + name;

        if (!ingoing_connections.count(full_name)) // Not connected
            return 1;

<<<<<<< HEAD
        // SetSourceRanges(d.at("name"), ingoing_connections.at(full_name));

=======
>>>>>>> e5bf34e3
        int begin_index = 0;
        int end_index = 0;
        int flattened_input_size = 0;
        for (auto &c : ingoing_connections.at(full_name))
        {
            c->flatten_ = true;

            range output_matrix = kernel().buffers[c->source].get_range(); //**NEW  // FIXME: automatic matrix to range conection
            c->Resolve(output_matrix);                                     //**NEW

            int s = c->source_range.size() * c->delay_range_.trim().b_[0];
            end_index = begin_index + s;
            c->target_range = range(begin_index, end_index);
            begin_index += s;
            flattened_input_size += s;

<<<<<<< HEAD
            // int delay_size = c->delay_range_.trim().b_[0];  // FIXME: extent/size function
            // if(delay_size > 1)
            //    flattened_input_size *= delay_size;
            std::cout << flattened_input_size << std::endl;
=======
                std::cout << flattened_input_size << std::endl;
>>>>>>> e5bf34e3
        }

        if (flattened_input_size != 0)
        {
            kernel().buffers[full_name].realloc(flattened_input_size);
            Trace("\t\t\tComponent::SetInputSize_Index Alloc " + std::to_string(flattened_input_size), path_);
        }

        if (d.is_set("use_alias"))
        {
            begin_index = 0;
            for (auto &c : ingoing_connections.at(full_name))
            {
                int s = c->source_range.size() * c->delay_range_.trim().b_[0];
                if (c->alias_.empty())
                    kernel().buffers[d.at(full_name)].push_label(0, c->source, s);
                else
                    kernel().buffers[d.at(full_name)].push_label(0, c->alias_, s);
            }
        }
        return 0;
    }

    int
    Component::SetInputSize_Index(dictionary d, input_map ingoing_connections)
    {
        Trace("\t\t\tComponent::SetInputSize_Index ", path_ + "." + std::string(d["name"]));

        range input_size;
        std::string name = d.at("name");
        std::string full_name = path_ + "." + name;

        if (!ingoing_connections.count(full_name)) // Not connected
            return 1;

        // Handle single connection without inidices - do not collapse dimensions

        if (ingoing_connections.size() == 1 && ingoing_connections.begin()->second[0]->source_range.empty() && ingoing_connections.begin()->second[0]->target_range.empty())
        {
            std::cout << "Simple connection" << std::endl;

            range output_matrix = kernel().buffers[ingoing_connections.begin()->second[0]->source].get_range();
            if (output_matrix.empty())
                return 0;

            kernel().buffers[full_name].realloc(output_matrix.extent());

            Trace("\t\t\tComponent::SetInputSize Simple Alloc" + std::string(input_size), full_name);

            return 1;
        }

        for (auto c : ingoing_connections.at(full_name))
        {
            range output_matrix = kernel().buffers[c->source].get_range(); // FIXME: automatic matrix to range conection
            if (output_matrix.empty())
                return 0;
            input_size.extend(c->Resolve(output_matrix));
        }
        kernel().buffers[full_name].realloc(input_size.extent());
        Trace("\t\t\tComponent::SetInputSize Alloc" + std::string(input_size), full_name);

        // Set alias if requested and there is only a single input

        if (d.is_set("use_alias"))
        {
            auto ic = ingoing_connections.at(full_name);
            if (ic.size() == 1 && !ic[0]->alias_.empty())
                kernel().buffers[name].set_name(ic[0]->alias_);
        }

        return 1;
<<<<<<< HEAD

        /*
                    SetSourceRanges(name, ingoing_connections);
                    int max_delay = 0;
                    bool first_ingoing_connection = true;
                    for(auto & c : ingoing_connections) // STEP 0b: copy source_range to target_range if not set
                    {
                        if(!c->delay_range_.empty() && c->delay_range_.trim().b_[0] > max_delay)
                            max_delay = c->delay_range_.trim().b_[0];

                        if(c->target_range.empty())
                        {
                            if(!first_ingoing_connection)
                                throw exception("Target ranges must be set explicitly for multiple connections to \""+name+"\".");
                            c->target_range = c->source_range;
                        }
                        else
                        {
                            int si = c->source_range.rank()-1;

                            for(int ti = c->target_range.rank()-1; ti>=0; ti--, si--)
                                if(c->target_range.b_[ti] == 0)
                                {
                                    c->target_range.inc_[ti] = c->source_range.inc_[si]; // FIXME: Is this correct? Or should it shrink?
                                    c->target_range.a_[ti] = c->source_range.a_[si];
                                    c->target_range.b_[ti] = c->source_range.b_[si];
                                    c->target_range.index_[ti] = c->target_range.a_[si]; // FIXME: Check if this is necesary
                                }
                        }

                        if(c->delay_range_.size() > 1) // Add extra dimension to input if connection is a delay range with more than one delay
                            c->target_range.push_front(0, c->delay_range_.trim().b_[0]);

                        first_ingoing_connection = false;
                    }

                range r;

                for(auto & c : ingoing_connections)  // STEP 1: Calculate range extent
                    r |= c->target_range;

                kernel().buffers[name].realloc(r.extent());  // STEP 2: Set input size // FIXME: Check empty input
                  Trace("\t\t\t\t\t\tComponent:: Alloc "+std::string(r));

                // Set alias

                if(!use_alias)
                    return 0;

                if(ingoing_connections.size() == 1 && !ingoing_connections[0]->alias_.empty())
                {
                    kernel().buffers[name].set_name(ingoing_connections[0]->alias_);
                }
                else
                {
                    // Handle multiple dimensions
                }
                return 0;

                */
=======
>>>>>>> e5bf34e3
    }

    // ****************************** COMPONENT Sizes ******************************

    int
    Component::SetInputSize(dictionary d, input_map ingoing_connections)
    {
        Trace("\t\t\tComponent::SetInputSize ", path_ + "." + std::string(d["name"]));

        if (d.is_set("flatten"))
            SetInputSize_Flat(d, ingoing_connections);
        else
            SetInputSize_Index(d, ingoing_connections);
        return 0;
    }

    int
    Component::SetInputSizes(input_map ingoing_connections)
    {
        Kernel &k = kernel();

        Trace("\t\tComponent::SetInputSizes", path_);

        // Set input sizes (if possible)

        for (auto d : info_["inputs"])
            if (k.buffers[path_ + "." + std::string(d["name"])].empty())
                if (InputsReady(d, ingoing_connections))
                    SetInputSize(d, ingoing_connections);
        return 0;
    }

    int
    Component::SetOutputSize(dictionary d, input_map ingoing_connections)
    {
        Trace("\t\t\tComponent::SetOutputSize ", path_ + "." + std::string(d["name"]));

        if (d.contains("size"))
            throw setup_error(u8"Output \"" + std::string(d["name"]) + "\"+in group \"" + path_ + "\" can not have size attribute.");

        range output_size; // FIXME: rename output_range
        std::string name = d.at("name");
        std::string full_name = path_ + "." + name;

        if (!ingoing_connections.count(full_name))
            return 0;

        for (auto c : ingoing_connections.at(full_name))
        {
            range output_matrix = kernel().buffers[c->source].get_range(); // FIXME: automatic matrix to range conection

            if (output_matrix.empty())
                return 0;

            output_size.extend(c->Resolve(output_matrix));
        }
        kernel().buffers[full_name].realloc(output_size.extent()); // FIXME: realloc with range argument
        Trace("\t\t\t\t\tComponent:: Alloc" + std::string(output_size), path_);

        return 1;
    }

    int
    Component::SetOutputSizes(input_map ingoing_connections)
    {
        Trace("\t\tComponent::SetOutputSizes", path_);
        for (auto &d : info_["outputs"])
            SetOutputSize(d, ingoing_connections);

        return 0;
    }

    int
    Component::SetSizes(input_map ingoing_connections)
    {

        Trace("\tComponent::SetSizes", path_);
        SetInputSizes(ingoing_connections);
        SetOutputSizes(ingoing_connections);

        return 0;
    }

    // ****************************** MODULE Sizes ******************************

    int
    Module::SetOutputSize(dictionary d, input_map ingoing_connections)
    {
        try
        {
            std::string size;
            if (d.contains("size"))
                size = std::string(d.at("size"));
            else
                throw setup_error("Output \"" + std::string(d.at("name")) + "\" must have a value for \"size\".");

            // FIX: special indirection
            while (!size.empty() && size[0] == '@' && size.find(',') == std::string::npos)
                size = GetValue(size.substr(1));

            if (size.empty())
                throw setup_error("Output \"" + std::string(d.at("name")) + "\" must have a value for \"size\".");
            std::vector<int> shape = EvaluateSizeList(size);
            matrix o;
            Bind(o, d.at("name"));
            o.realloc(shape);
            return 0;
        }
        catch (const std::invalid_argument &e)
        {
            // Notify(msg_fatal_error, e.what());
            throw setup_error("Size expression for output \"" + std::string(d.at("name")) + "\" is invalid. " + e.what());
        }
        catch (...)
        {
            throw setup_error("Size expression for output \"" + std::string(d.at("name")) + "\" is invalid.");
        }
    }

    int
    Module::SetOutputSizes(input_map ingoing_connections)
    {
        if (!InputsReady(info_, ingoing_connections))
            return 0; // Cannot set size yet

        for (auto &d : info_["outputs"])
            SetOutputSize(d, ingoing_connections);

        return 0;
    }

    int
    Module::SetSizes(input_map ingoing_connections)
    {
<<<<<<< HEAD
        // Trace("\tModule::SetSizes", path_);
        // Trace("\tModule::SetInputSizes", path_);
        SetInputSizes(ingoing_connections);
        // Trace("\t", path_);
        SetOutputSizes(ingoing_connections);
        return 0;
    }
=======
        SetInputSizes(ingoing_connections);
        SetOutputSizes(ingoing_connections);
        return 0;
    }   

>>>>>>> e5bf34e3

    void
    Component::CalculateCheckSum(long &check_sum, prime &prime_number) // Calculates a value that depends on all parameters and output sizes; used for integrity testing of kernel and module
    {
        // Iterate over all outputs
<<<<<<< HEAD

        for (auto &d : info_["outputs"])
=======
        for(auto & d : info_["outputs"])
>>>>>>> e5bf34e3
        {
            matrix output;
            Bind(output, d["name"]);
            for (long d : output.shape())
                check_sum += prime_number.next() * d;
        }

        // Iterate over all inputs

        for (auto &d : info_["inputs"])
        {
            matrix input;
            Bind(input, d["name"]);
            for (long d : input.shape())
                check_sum += prime_number.next() * d;
        }

        // Iterate obver all parameters

        for (auto &d : info_["parameters"])
        {
            parameter p;
            Bind(p, d["name"]);
            // std::cout << "Parameter: " << d["name"] << std::endl;

            if (p.type == string_type)
                check_sum += prime_number.next() * character_sum(p);
            else if (p.type == matrix_type)
                check_sum += prime_number.next() * p.matrix_value->size();
            else
                check_sum += prime_number.next() * p.as_int(); // FIXME: convert to long later
        }
        // std::cout << "Check sum: " << check_sum << std::endl;
    }

    // Connection

    Connection::Connection(std::string s, std::string t, range &delay_range, std::string alias)
    {
        source = peek_head(s, "[");
        source_range = range(peek_tail(s, "[", true));
        target = peek_head(t, "[");
        target_range = range(peek_tail(t, "[", true));
        delay_range_ = delay_range;
        flatten_ = false;
        alias_ = alias;
    }

    range
    Connection::Resolve(const range &source_output)
    {
        if (source_output.empty())
            return 0;
        // throw exception("Cannot resolve connection. Source output is empty."); //  FIXME: What is correct here? ************

        source_range.extend(source_output.rank());
        source_range.fill(source_output);
        range reduced_source = source_range.strip().trim();

        if (target_range.empty())
            target_range = reduced_source;
        else
        {
            int j = 0;
            for (int i = 0; i < target_range.rank() - 1; i++) // CHECK EMPTY DIMENSION
                if (target_range.empty(i) && j < reduced_source.rank())
                {
                    target_range.a_[i] = reduced_source.a_[j];
                    target_range.b_[i] = reduced_source.b_[j];
                    target_range.inc_[i] = reduced_source.inc_[j];

                    reduced_source.a_[j] = 0; // mark as used
                    reduced_source.b_[j] = 0;
                    reduced_source.inc_[j] = 0;
                    j++;
                }

            int s = 1;
            for (int i = 0; i < reduced_source.rank(); i++)
            {
                int si = reduced_source.size(i);
                s *= (si > 0 ? si : 1);
            }

            if (target_range.empty(target_range.rank() - 1) && j < reduced_source.rank())
            {
                target_range.a_[target_range.rank() - 1] = 0; // Check that dim is empty first
                target_range.b_[target_range.rank() - 1] = s;
                target_range.inc_[target_range.rank() - 1] = 1;
            }
        }
        int delay_size = delay_range_.trim().b_[0];
<<<<<<< HEAD
        if (delay_size > 1)
            target_range.push_front(0, delay_size);
        // Debugging
        // std::cout  << "Resolve debug size "<<  this->source << " " <<delay_size*source_range.size() << ":" <<  this->target << " " << target_range.size() << std::endl;
        if (delay_size * source_range.size() != target_range.size())
=======
        if(delay_size > 1)
            target_range.push_front(0, delay_size);
        if(delay_size*source_range.size() != target_range.size())
>>>>>>> e5bf34e3
            throw exception("Connection could not be resolved");

        return target_range;
    }

    void
    Connection::Tick()
    {
        auto &k = kernel();

        if (delay_range_.is_delay_0())
        {
            k.buffers[target].copy(k.buffers[source], target_range, source_range);
            // std::cout << source << " =0=> " << target << std::endl;
        }
        else if (delay_range_.empty() || delay_range_.is_delay_1())
        {
            // std::cout << source << " =1=> " << target << std::endl;
            k.buffers[target].copy(k.buffers[source], target_range, source_range);
        }

        else if (flatten_) // Copy flattened delayed values
        {
            // std::cout << source << " =F=> " << target << std::endl;
            matrix ctarget = k.buffers[target];
            int target_offset = target_range.a_[0];
            for (int i = delay_range_.a_[0]; i < delay_range_.b_[0]; i++) // FIXME: assuming continous range (inc==1)
            {
                matrix s = k.circular_buffers[source].get(i);

                for (auto ix = source_range; ix.more(); ix++)
                {
                    int source_index = s.compute_index(ix.index());
                    ctarget[target_offset++] = (*(s.data_))[source_index];
                }
            }
        }

        else if (delay_range_.a_[0] + 1 == delay_range_.b_[0]) // Copy indexed delayed value with single delay
        {
            // std::cout << source << " =D=> " << target << std::endl;
            matrix s = k.circular_buffers[source].get(delay_range_.a_[0]);
            k.buffers[target].copy(s, target_range, source_range);
        }

        else // Copy indexed delayed values with more than one element
        {
            // std::cout << source << " =DD=> " << target << std::endl;
            for (int i = delay_range_.a_[0]; i < delay_range_.b_[0]; i++) // FIXME: assuming continous range (inc==1)
            {
                matrix s = k.circular_buffers[source].get(i);
                int target_ix = i - delay_range_.a_[0]; // trim!
                range tr = target_range.tail();
                matrix t = k.buffers[target][target_ix];
                t.copy(s, tr, source_range);
            }
        }
    };


    void
    Connection::Print()
    {
        std::cout << "\t" << source << delay_range_.curly() << std::string(source_range) << " => " << target << std::string(target_range);
        if (!alias_.empty())
            std::cout << " \"" << alias_ << "\"";
        std::cout << '\n';
    }

    std::string
    Connection::Info()
    {
        std::string s = source + delay_range_.curly() + std::string(source_range) + " => " + target + std::string(target_range);
        if (!alias_.empty())
            s += " \"" + alias_ + "\"";
        return s;
    }

    // Class

    Class::Class(std::string n, std::string p) : module_creator(nullptr), name(n), path(p), info_(p)
    {
    }

    Class::Class(std::string n, ModuleCreator mc) : module_creator(mc), name(n)
    {
    }

    void
    Class::Print()
    {
        std::cout << name << ": " << path << '\n';
    }

    // Request

    Request::Request(std::string uri, long sid, std::string b) : body(b)
    {
        url = uri;
        session_id = sid;
        uri.erase(0, 1);
        std::string params = tail(uri, "?");
        // std::cout << params << std::endl;
        command = head(uri, "/");
        component_path = uri;
        parameters.parse_url(params);
    }

    bool operator==(Request &r, const std::string s)
    {
        return r.command == s;
    }

    // Kernel

    void
    Kernel::Clear()
    {
        // FIXME: retain persistent components

<<<<<<< HEAD
        for (auto [_, c] : components) // components contains pointers so nee need to be explcitly deleted
                                       // if(NOT PERSISTENT)
            delete c;
=======
        for(auto [_,c] : components) // components contains pointers so nee need to be explcitly deleted
            // if(NOT PERSISTENT)
                delete c;
>>>>>>> e5bf34e3
        components.clear();

        connections.clear();
        buffers.clear();
        max_delays.clear();
        circular_buffers.clear();
        parameters.clear();
        tasks.clear();

        tick = -1;
        // run_mode = run_mode_pause;
        tick_is_running = false;
        tick_time_usage = 0;
        tick_duration = 1; // default value
        actual_tick_duration = tick_duration;
        idle_time = 0;
        stop_after = -1;
        shutdown = false;
<<<<<<< HEAD
        // info_ = dictionary();
        // info_["filename"] = ""; //EMPTY FILENAME

        // needs_reload = true; // FIXME: WEHERE SHOULD THIS BE SET ***********
        // session_id = new_session_id();
=======
>>>>>>> e5bf34e3
    }

    void
    Kernel::New()
    {
        Notify(msg_print, "New file");

        Clear();

        dictionary d;

        d["_tag"] = "group";
        d["name"] = "Untitled";
        d["groups"] = list();
        d["modules"] = list();
        d["widgets"] = list();
        d["connections"] = list();
        d["inputs"] = list();
        d["outputs"] = list();
        d["parameters"] = list();
        d["stop"] = "-1";

        SetCommandLineParameters(d);
        d["filename"] = ""; // Ignore filename at command line
        BuildGroup(d);
        info_ = d;

        run_mode = run_mode_stop;
        session_id = new_session_id(); // FIXME: Probably not necessary - done in clear
        SetUp();                       // FIXME: Catch exceptions if new fails
    }

    void
    Kernel::Tick()
    {
        tick_is_running = true; // Flag that state changes are not allowed
        tick++;

        RunTasks();

<<<<<<< HEAD
        /*
            for(auto & task_group : tasks)
                for(auto & task: task_group)
                    task->Tick();
        */

        /*
                }
                else
                {

                    for(auto & m : components)
                        try
                        {
                            //std::cout <<" Tick: " << m.second->info_["name"] << std::endl;
                            if(m.second != nullptr)  // Allow classes without code
                                m.second->Tick();
                        }
                        catch(const empty_matrix_error& e)
                        {
                            throw std::out_of_range(m.first+"."+e.message+" (Possibly an empty matrix or an input that is not connected).");
                        }
                        catch(const std::exception& e)
                        {
                            throw exception(m.first+". "+std::string(e.what()));
                        }
                }
        */
=======
>>>>>>> e5bf34e3
        save_matrix_states();
        RotateBuffers();
        Propagate();

        CalculateCPUUsage();
        tick_is_running = false; // Flag that state changes are allowed again
    }

    bool
    Kernel::Terminate()
    {
        if (stop_after != -1 && tick >= stop_after)
        {
            if (options_.is_set("batch_mode"))
                run_mode = run_mode_quit;
            else
                run_mode = run_mode_pause;
        }
        return (stop_after != -1 && tick >= stop_after) || global_terminate;
    }

    void
    Kernel::ScanClasses(std::string path) // FIXME: Add error handling
    {
        if (!std::filesystem::exists(path))
        {
            std::cout << "Could not scan for classes \"" + path + "\". Directory not found." << std::endl;
            return;
        }
        for (auto &p : std::filesystem::recursive_directory_iterator(path))
            if (std::string(p.path().extension()) == ".ikc")
            {
                std::string name = p.path().stem();
                classes[name].path = p.path();
                classes[name].info_ = dictionary(p.path());
            }
    }

    void
    Kernel::ScanFiles(std::string path, bool system)
    {
        if (!std::filesystem::exists(path))
        {
            std::cout << "Could not scan for files in \"" + path + "\". Directory not found." << std::endl;
            return;
        }
        for (auto &p : std::filesystem::recursive_directory_iterator(path))
            if (std::string(p.path().extension()) == ".ikg")
            {
                std::string name = p.path().stem();

                if (system)
                    system_files[name] = p.path();
                else
                    user_files[name] = p.path();
            }
    }

    void
    Kernel::ListClasses()
    {
        std::cout << "\nClasses:" << std::endl;
        for (auto &c : classes)
            c.second.Print();
    }

    void
    Kernel::ResolveParameter(parameter &p, std::string &name)
    {
        if (*(p.resolved))
            return; // Already set from SetParameters

        std::size_t i = name.rfind(".");
        if (i == std::string::npos)
            return; // FIXME: Is this an error?

        auto c = components.at(name.substr(0, i));
        std::string parameter_name = name.substr(i + 1, name.size());
        c->ResolveParameter(p, parameter_name);
    }

    void
    Kernel::ResolveParameters() // Find and evaluate value or default // FIXME: return success
    {
        // All all componenets to initialize parameters programmatically

        for (auto &m : components)
            m.second->SetParameters();

        // resolve
        bool ok = true;
        for (auto p = parameters.rbegin(); p != parameters.rend(); p++) // Reverse order equals outside in in groups
        {
            std::size_t i = p->first.rfind(".");
            // Find component and parameter_name and resolve
            i = p->first.rfind(".");
            if (i != std::string::npos)
            {
                auto c = components.at(p->first.substr(0, i));
                std::string parameter_name = p->first.substr(i + 1, p->first.size());
                ok &= c->ResolveParameter(p->second, parameter_name);
            }
        }
        if (!ok)
            throw setup_error("All parameters could not be resolved");
    }

    void
    Kernel::CalculateSizes()
    {
<<<<<<< HEAD
        // Trace("Kernel::CalculateSizes");
        try
=======
        try 
>>>>>>> e5bf34e3
        {
            // Build input table
            std::map<std::string, std::vector<Connection *>> ingoing_connections;
            for (auto &c : connections)
                ingoing_connections[c.target].push_back(&c);

            // Loop enough for all sizes to be calculated // FIXME: Restore progress calculation *******************
            for (int i = 0; i < components.size(); i++)
                for (auto &[n, c] : components)
                    c->SetSizes(ingoing_connections);
        }
        catch (fatal_error &e)
        {
            Notify(msg_fatal_error, e.message);
            throw setup_error("Could not calculate input and output sizes.");
        }

        catch (setup_error &e)
        {
            Notify(msg_fatal_error, e.message);
            throw setup_error("Could not calculate input and output sizes.");
        }

        catch (...)
        {
            throw setup_error("Could not calculate input and output sizes.");
        }
    }

    void
    Kernel::CalculateDelays()
    {
        for (auto &c : connections)
        {
            if (!max_delays.count(c.source))
                max_delays[c.source] = 0;
            if (c.delay_range_.extent()[0] > max_delays[c.source])
            {
                max_delays[c.source] = c.delay_range_.extent()[0];
            }
        }
    }

    void
    Kernel::InitCircularBuffers()
    {
        for (auto it : max_delays)
        {
            if (it.second <= 1)
                continue;
            if (buffers.count(it.first))
                circular_buffers.emplace(it.first, CircularBuffer(buffers[it.first], it.second));
        }
    }

    void
    Kernel::RotateBuffers()
    {
        for (auto &it : circular_buffers)
            it.second.rotate(buffers[it.first]);
    }

    void
    Kernel::ListComponents()
    {
        std::cout << "\nComponents:" << std::endl;
        for (auto &m : components)
            m.second->print();
    }

    void
    Kernel::ListConnections()
    {
        std::cout << "\nConnections:" << std::endl;
        for (auto &c : connections)
            c.Print();
    }

    void
    Kernel::ListInputs()
    {
        std::cout << "\nInputs:" << std::endl;
        for (auto &i : buffers)
            std::cout << "\t" << i.first << i.second.shape() << std::endl;
    }

    void Kernel::ListOutputs()
    {
        std::cout << "\nOutputs:" << std::endl;
        for (auto &o : buffers)
            std::cout << "\t" << o.first << o.second.shape() << std::endl;
    }

    void
    Kernel::ListBuffers()
    {
        std::cout << "\nBuffers:" << std::endl;
        for (auto &i : buffers)
            std::cout << "\t" << i.first << i.second.shape() << std::endl;
    }

    void
    Kernel::ListCircularBuffers()
    {
        if (circular_buffers.empty())
            return;

        std::cout << "\nCircularBuffers:" << std::endl;
        for (auto &i : circular_buffers)
            std::cout << "\t" << i.first << " " << i.second.buffer_.size() << " " << i.second.buffer_[0].rank() << i.second.buffer_[0].shape() << std::endl;
    }

<<<<<<< HEAD
    void
    Kernel::ListParameters()
=======

    void
    Kernel::ListTasks()
    {
        for(auto & task_group : tasks)
        {
            std::cout << "\nTasks:" << std::endl;
            for(auto & task: task_group)
                std::cout << "\t" << task->Info() << std::endl;
        }
    }

   void 
   Kernel::ListParameters()
>>>>>>> e5bf34e3
    {
        std::cout << "\nParameters:" << std::endl;
        for (auto &p : parameters)
            std::cout << "\t" << p.first << ": " << p.second << std::endl;
    }

    void
    Kernel::PrintLog()
    {
        for (auto &s : log)
            std::cout << "ikaros: " << s.level_ << ": " << s.message_ << std::endl;
        log.clear();
    }

    Kernel::Kernel() : tick(0),
                       run_mode(run_mode_pause),
                       tick_is_running(false),
                       tick_time_usage(0),
                       actual_tick_duration(0), // FIME: Use desired tick duration here
                       idle_time(0),
                       stop_after(-1),
                       tick_duration(1),
                       shutdown(false),
                       session_id(new_session_id()),
                       needs_reload(true)
    {
        cpu_cores = std::thread::hardware_concurrency();
        thread_pool = new ThreadPool(cpu_cores > 1 ? cpu_cores - 1 : 1); // FIXME: optionally use ikg parameters
    }

    // Functions for creating the network

    void
    Kernel::AddInput(std::string name, dictionary parameters) // FIXME: use name as argument insteas of parameters
    {
        buffers[name] = matrix().set_name(parameters["name"]);
    }

    void
    Kernel::AddOutput(std::string name, dictionary parameters)
    {
        buffers[name] = matrix().set_name(parameters["name"]);
    }

    void
    Kernel::AddParameter(std::string name, dictionary params)
    {
        parameters.emplace(name, parameter(params));
    }

    void
    Kernel::SetParameter(std::string name, std::string value)
    {
        if (!parameters.count(name))
            throw exception("Parameter \"" + name + "\" could not be set because it doees not exist.");

        try
        {
            parameters[name] = value;
            parameters[name].info_["value"] = value;
        }
        catch (...)
        {
            throw exception("Parameter \"" + name + "\" could not be set. Check that parameter exist and that the data type and value is correct.");
        }
    }

    void
    Kernel::AddGroup(dictionary info, std::string path)
    {
        current_component_info = info;
        current_component_path = path;

        if (components.count(current_component_path) > 0)
            throw exception("Module or group named \"" + current_component_path + "\" already exists.");

        components[current_component_path] = new Group(); // Implicit argument passing as for components
    }

    void
    Kernel::AddModule(dictionary info, std::string path)
    {
        current_component_info = info;
        current_component_path = path + "." + std::string(info["name"]);

        if (components.count(current_component_path) > 0)
            throw exception("Module or group with this name already exists. \"" + std::string(info["name"]) + "\".");

        std::string classname = info["class"];
        if (!classes.count(classname))
            throw exception("Class \"" + classname + "\" does not exist.");

        if (classes[classname].path.empty())
            throw setup_error("Class file \"" + classname + ".ikc\" could not be found.");

        info.merge(dictionary(classes[classname].path)); // merge with class data structure

        if (classes[classname].module_creator == nullptr)
        {
            if (info.is_not_set("no_code"))
                std::cout << "Class \"" << classname << "\" has no installed code. Creating group." << std::endl; // throw exception("Class \""+classname+"\" has no installed code. Check that it is included in CMakeLists.txt."); // TODO: Check that this works for classes that are allowed to have no code
            info["_tag"] = "module";
            BuildGroup(info, path); // FIXME: This is probably not working correctly
        }
        else
            components[current_component_path] = classes[classname].module_creator();
    }

    void
    Kernel::AddConnection(dictionary info, std::string path)
    {
        std::string souce = path + "." + std::string(info["source"]); // FIXME: Look for global paths later - string conversion should not be necessary
        std::string target = path + "." + std::string(info["target"]);

        std::string delay_range = info.contains("delay") ? info["delay"] : ""; // FIXME: return "" if name not in dict - or use containts *********
        std::string alias = info.contains("alias") ? info["alias"] : "";       // FIXME: return "" if name not in dict - or use containts *********

        if (delay_range.empty() || delay_range == "null") // FIXME: return "" if name not in dict - or use contains *********
            delay_range = "[1]";
        else if (delay_range[0] != '[')
            delay_range = "[" + delay_range + "]";
        range r(delay_range);
        connections.push_back(Connection(souce, target, r, alias));
    }

    void Kernel::LoadExternalGroup(dictionary d)
    {
        std::string path = d["external"];
        dictionary external(path);
        external["name"] = d["name"]; // FIXME: Just in case - check for errors later
        d.merge(external);
        d.erase("external");
    }

    void
    Kernel::BuildGroup(dictionary d, std::string path) // Traverse dictionary and build all items at each level, FIXME: rename AddGroup later
    {
        if (std::string(d["_tag"]) != "group")
            throw setup_error("Main element is <" + std::string(d["_tag"]) + "> but must be <group> for ikg-file.");

        if (!d.contains("name"))
            throw setup_error("Groups must have a name.");

        std::string name = validate_identifier(d["name"]);
        if (!path.empty())
            name = path + "." + name;

        if (d.contains("external"))
            LoadExternalGroup(d);

        AddGroup(d, name);

        for (auto g : d["groups"])
            BuildGroup(g, name);
        for (auto m : d["modules"])
            AddModule(m, name);
        for (auto c : d["connections"])
            AddConnection(c, name);

        if (d["widgets"].is_null())
            d["widgets"] = list();

        // FIX OTHER THINGS HERE
    }

    void
    Kernel::InitComponents()
    {
<<<<<<< HEAD
        // std::cout << "Running Kernel::InitComponents()" << std::endl;
        //  Call Init for all modules (after CalcalateSizes and Allocate)
        for (auto &c : components)
=======
        // Call Init for all modules (after CalcalateSizes and Allocate)
        for(auto & c : components)
>>>>>>> e5bf34e3
            try
            {
                c.second->Init();
            }
            catch (const fatal_error &e)
            {
                throw init_error(u8"Fatal error. Init failed for \"" + c.second->path_ + "\": " + std::string(e.what()));
            }
            catch (const std::exception &e)
            {
                throw init_error(u8"Init failed for " + c.second->path_ + ": " + std::string(e.what()));
            }
    }

    void
    Kernel::SetCommandLineParameters(dictionary &d) // Add command line arguments - will override XML - probably not correct ******************
    {

        for (auto &x : options_.d)
            d[x.first] = x.second;

        d["filename"] = options_.stem();

        if (d.contains("stop"))
            stop_after = d["stop"];

        if (d.contains("tick_duration"))
            tick_duration = d["tick_duration"];
    }

    void
    Kernel::LoadFile()
    {
        if (components.size() > 0)
            Clear();

        if (!std::filesystem::exists(options_.full_path()))
            throw load_failed(u8"File \"" + options_.full_path() + "\" does not exist.");

        try
        {
            dictionary d = dictionary(options_.full_path());
            SetCommandLineParameters(d);
            BuildGroup(d);
            info_ = d;
            session_id = new_session_id();
            SetUp();
            Notify(msg_print, u8"Loaded "s + options_.full_path());

<<<<<<< HEAD
            CalculateCheckSum();
            // ListBuffers();
            // ListConnections();
            needs_reload = false;
        }
        catch (const exception &e)
        {
            Notify(msg_fatal_error, e.message);
            Notify(msg_fatal_error, u8"Load file failed for "s + options_.full_path());
            throw load_failed("Load failed");
        }
    }

    void
=======
    void 
>>>>>>> e5bf34e3
    Kernel::CalculateCheckSum()
    {
        if (!info_.contains("check_sum"))
            return;

        long correct_check_sum = info_["check_sum"];
        long calculated_check_sum = 0;
        prime prime_number;

        // Iterate over task lists to test partitioning

        calculated_check_sum += prime_number.next() * tasks.size();
        for (auto &t : tasks)
            calculated_check_sum += prime_number.next() * t.size();

        // Iterate over components

        for (auto &[n, c] : components)
            c->CalculateCheckSum(calculated_check_sum, prime_number);
        if (correct_check_sum == calculated_check_sum)
            std::cout << "Correct Check Sum: " << calculated_check_sum << std::endl;
        else
        {
            std::string msg = "Incorrect Check Sum: " + std::to_string(calculated_check_sum) + " != " + std::to_string(correct_check_sum);
            Notify(msg_fatal_error, msg);
            if (info_.is_set("batch_mode"))
            {
                delete socket;
                exit(1);
            }
        }
    }

    dictionary
    Kernel::GetModuleInstantiationInfo()
    {
        dictionary d;
        d["Constant"] = "1";
        d["Print"] = "2";
        return d;
    }

    void
    Kernel::Save() // Simple save function in present file from kernel data
    {
        std::cout << "ERROR: SAVE SHOULD NEVER BE CALLED" << std::endl;

        std::string data = xml();

        // std::cout << data << std::endl;

        std::ofstream file;
        std::string filename = add_extension(info_["filename"], ".ikg"); // FIXME: ADD DIRECTORY PATH – USER DATA ********
        file.open(filename);
        file << data;
        file.close();
        // needs_reload = true;
    }

<<<<<<< HEAD
    void
=======

    void
    Kernel::LogStart()
    {
        Socket socket;
        char b[2048];
        socket.Get("www.ikaros-project.org", 80, "GET /start3/ HTTP/1.1\r\nHost: www.ikaros-project.org\r\nConnection: close\r\n\r\n", b, 1024);
        socket.Close();
    }



    void
    Kernel::LogStop()
    {
        Socket socket;
        char b[2048];
        socket.Get("www.ikaros-project.org", 80, "GET /stop3/ HTTP/1.1\r\nHost: www.ikaros-project.org\r\nConnection: close\r\n\r\n", b, 1024);
        socket.Close();
    }

    void 
>>>>>>> e5bf34e3
    Kernel::Propagate()
    {

        for (auto &c : connections)
            if (c.delay_range_.is_delay_0())
                continue;
            else
                c.Tick();
<<<<<<< HEAD

        /*
              for(auto & c : connections)
             {
                 if(c.delay_range_.empty() || c.delay_range_.is_delay_0())
                 {
                     // Do not handle here. Handled in Connection.Tick()
                 }

                 else if(c.delay_range_.empty() || c.delay_range_.is_delay_1())
                     buffers[c.target].copy(buffers[c.source], c.target_range, c.source_range);

                 else if(c.flatten_) // Copy flattened delayed values
                 {
                     matrix target = buffers[c.target];
                     int target_offset = c.target_range.a_[0];
                     for(int i=c.delay_range_.a_[0]; i<c.delay_range_.b_[0]; i++)  // FIXME: assuming continous range (inc==1)
                     {
                         matrix s = circular_buffers[c.source].get(i);

                         for(auto ix=c.source_range; ix.more(); ix++)
                         {
                             int source_index = s.compute_index(ix.index());
                             target[target_offset++] = (*(s.data_))[source_index];
                         }
                     }
                 }

                 else if(c.delay_range_.a_[0]+1 == c.delay_range_.b_[0]) // Copy indexed delayed value with single delay
                 {
                     matrix s = circular_buffers[c.source].get(c.delay_range_.a_[0]);
                     buffers[c.target].copy(s, c.target_range, c.source_range);
                 }

                 else // Copy indexed delayed values with more than one element
                 {
                     for(int i=c.delay_range_.a_[0]; i<c.delay_range_.b_[0]; i++)  // FIXME: assuming continous range (inc==1)
                     {
                         matrix s = circular_buffers[c.source].get(i);
                         int target_ix = i - c.delay_range_.a_[0]; // trim!
                         range tr = c.target_range.tail();
                         matrix t = buffers[c.target][target_ix];
                         t.copy(s, tr, c.source_range);

                     }
                 }
             }
         */
=======
>>>>>>> e5bf34e3
    }

    void
    Kernel::InitSocket(long port)
    {
        try
        {
            socket = new ServerSocket(port);
        }
        catch (const SocketException &e)
        {
            throw fatal_error("Ikaros is unable to start a webserver on port " + std::to_string(port) + ". Make sure no other ikaros process is running and try again.");
        }
        httpThread = new std::thread(Kernel::StartHTTPThread, this);
    }

    void
    Kernel::PruneConnections()
    {
        for (auto it = connections.begin(); it != connections.end();)
        {
            if (buffers.count(it->source) && buffers.count(it->target))
                it++;
            else
            {
                Notify(msg_print, u8"Pruning " + it->source + "=>" + it->target);
                it = connections.erase(it);
            }
        }
    }

    /*************************
     *
     *  Task sorting
     *
     *************************/

    bool
    Kernel::dfsCycleCheck(const std::string &node, const std::unordered_map<std::string, std::vector<std::string>> &graph, std::unordered_set<std::string> &visited, std::unordered_set<std::string> &recStack)
    {
        if (recStack.find(node) != recStack.end())
            return true;

        if (visited.find(node) != visited.end())
            return false;

        visited.insert(node);
        recStack.insert(node);

        if (graph.find(node) != graph.end())
            for (const std::string &neighbor : graph.at(node))
                if (dfsCycleCheck(neighbor, graph, visited, recStack))
                    return true;
        recStack.erase(node);
        return false;
    }

    bool
    Kernel::hasCycle(const std::vector<std::string> &nodes, const std::vector<std::pair<std::string, std::string>> &edges)
    {
        std::unordered_map<std::string, std::vector<std::string>> graph;
        for (const auto &edge : edges)
            graph[edge.first].push_back(edge.second);

        std::unordered_set<std::string> visited;
        std::unordered_set<std::string> recStack;

        for (const std::string &node : nodes)
            if (visited.find(node) == visited.end() && (dfsCycleCheck(node, graph, visited, recStack)))
                return true;

        return false;
    }

    void
    Kernel::dfsSubgroup(const std::string &node, const std::unordered_map<std::string, std::vector<std::string>> &graph, std::unordered_set<std::string> &visited, std::vector<std::string> &component)
    {
        visited.insert(node);
        component.push_back(node);

        if (graph.find(node) != graph.end())
        {
            for (const std::string &neighbor : graph.at(node))
            {
                if (visited.find(neighbor) == visited.end())
                    dfsSubgroup(neighbor, graph, visited, component);
            }
        }
    }

    std::vector<std::vector<std::string>>
    Kernel::findSubgraphs(const std::vector<std::string> &nodes, const std::vector<std::pair<std::string, std::string>> &edges)
    {
        std::unordered_map<std::string, std::vector<std::string>> graph;
        for (const auto &edge : edges)
        {
            graph[edge.first].push_back(edge.second);
            graph[edge.second].push_back(edge.first);
        }

        std::unordered_set<std::string> visited;
        std::vector<std::vector<std::string>> components;

        for (const std::string &node : nodes)
        {
            if (visited.find(node) == visited.end())
            {
                std::vector<std::string> component;
                dfsSubgroup(node, graph, visited, component);
                components.push_back(component);
            }
        }

        return components;
    }

    void
    Kernel::topologicalSortUtil(const std::string &node, const std::unordered_map<std::string, std::vector<std::string>> &graph, std::unordered_set<std::string> &visited, std::stack<std::string> &Stack)
    {
        visited.insert(node);

        if (graph.find(node) != graph.end())
        {
            for (const std::string &neighbor : graph.at(node))
            {
                if (visited.find(neighbor) == visited.end())
                    topologicalSortUtil(neighbor, graph, visited, Stack);
            }
        }
        Stack.push(node);
    }

    std::vector<std::string>
    Kernel::topologicalSort(const std::vector<std::string> &component, const std::unordered_map<std::string, std::vector<std::string>> &graph)
    {
        std::unordered_set<std::string> visited;
        std::stack<std::string> Stack;

        for (const std::string &node : component)
            if (visited.find(node) == visited.end())
                topologicalSortUtil(node, graph, visited, Stack);

        std::vector<std::string> sortedSubgraph;
        while (!Stack.empty())
        {
            sortedSubgraph.push_back(Stack.top());
            Stack.pop();
        }

        return sortedSubgraph;
    }

    std::vector<std::vector<std::string>>
    Kernel::sort(std::vector<std::string> nodes, std::vector<std::pair<std::string, std::string>> edges)
    {
        if (hasCycle(nodes, edges))
            throw setup_error("Network has zero-delay loops");
        else
        {

            std::vector<std::vector<std::string>> components = findSubgraphs(nodes, edges);

            // Rebuild the original graph for directed edges
            std::unordered_map<std::string, std::vector<std::string>> graph;
            for (const auto &edge : edges)
            {
                graph[edge.first].push_back(edge.second);
            }

            std::vector<std::vector<std::string>> result;

            for (const auto &component : components)
            {
                std::vector<std::string> sortedSubgraph = topologicalSort(component, graph);
                result.push_back(sortedSubgraph);
                for (const auto &node : sortedSubgraph)
                {
                }
            }

            return result;
        }
    }

    void
    Kernel::SortTasks()
    {
        std::vector<std::string> nodes;
        std::vector<std::pair<std::string, std::string>> arcs;
        std::map<std::string, Task *> task_map;

        for (auto &[s, c] : components)
        {
            nodes.push_back(s);
            task_map[s] = c; // Save in task map
        }

<<<<<<< HEAD
        for (auto &c : connections) // ONLY ZERO CONNECTIONS
            if (c.delay_range_.is_delay_0())
=======
        for(auto & c : connections) // Only zero-delay connections are sorted into tasks
        if(c.delay_range_.is_delay_0())
>>>>>>> e5bf34e3
            {
                std::string s = peek_rhead(c.source, ".");
                std::string t = peek_rhead(c.target, ".");
                std::string cc = "CON(" + s + "," + t + ")"; // Connection node name

                nodes.push_back(cc);
                arcs.push_back({s, cc});
                arcs.push_back({cc, t});
                task_map[cc] = &c; // Save in task map
            }

        auto r = sort(nodes, arcs);

        // Fill task list

        tasks.clear();
        for (auto s : r)
        {
            std::vector<Task *> task_list;
            bool priority_task = false;
            for (auto ss : s)
            {
                if (task_map[ss]->Priority())
                    priority_task = true;
                task_list.push_back(task_map[ss]); // Get task pointer here
            }
            if (priority_task)
                tasks.insert(tasks.begin(), task_list);
            else
                tasks.push_back(task_list);
        }
    }

    void
    Kernel::RunTasks()
    {
        if (options_.is_set("experimental"))
        {
            std::vector<TaskSequence *> sequences;

            for (auto &task_sequence : tasks)
            {
                auto ts = new TaskSequence(task_sequence);
                sequences.push_back(ts);
                thread_pool->submit(ts);
            }
            // WAIT FOR COMPLETION

            bool working = true;
            while (working)
            {
                working = false;
                for (auto ts : sequences)
                    if (!ts->isCompleted())
                        working = true;
            }

            for (auto ts : sequences)
                delete ts;
        }

        else
        {
            for (auto &task_group : tasks)
                for (auto &task : task_group)
                    task->Tick();
        }
    }

<<<<<<< HEAD
=======

>>>>>>> e5bf34e3
    void
    Kernel::SetUp()
    {
        try
        {
<<<<<<< HEAD

            SortTasks();
            ResolveParameters();
            // ListParameters();
            PruneConnections();
=======
            PruneConnections();
            SortTasks();
            ResolveParameters();
            //ListParameters();
>>>>>>> e5bf34e3
            CalculateDelays();
            CalculateSizes();
            // ListConnections();
            // ListInputs();
            // ListOutputs();
            InitCircularBuffers();
            InitComponents();

<<<<<<< HEAD
            if (info_.is_set("info"))
=======
            if(info_.is_set("info"))
>>>>>>> e5bf34e3
            {
                ListParameters();
                ListComponents();
                ListConnections();
                // ListInputs();
                // ListOutputs();
                ListBuffers();
                ListCircularBuffers();
                ListTasks();
            }

<<<<<<< HEAD
            // PrintLog();
=======
            LogStart();
            //PrintLog();
>>>>>>> e5bf34e3
        }
        catch (exception &e)
        {
            Notify(msg_fatal_error, e.message);
            Notify(msg_fatal_error, "SetUp Failed");
            throw setup_error("SetUp Failed");
        }
    }

    void
    Kernel::Run() // START-UP + RUN MAIN LOOP => Two functions?? *************
    {
<<<<<<< HEAD
        /*
     if(options_.filename.empty())
         New();



     else
     {
         // Check start-up arguments //FIXME: ADD NEW MECHANISM *********************


         timer.Restart();
         tick = -1; // To make first tick 0 after increment

         if(run_mode == run_mode_restart_realtime)
             Realtime();
         else if(run_mode == run_mode_restart_play)
             Play();
         else
             Pause();
     }
     */

=======
>>>>>>> e5bf34e3
        // Main loop
        while (run_mode > run_mode_quit && !global_terminate) // Not quit
        {
            while (!Terminate() && run_mode > run_mode_quit)
            {
                while (sending_ui_data)
                {
                }
                while (handling_request)
                {
                }

                if (run_mode == run_mode_realtime)
                    lag = timer.WaitUntil(double(tick + 1) * tick_duration);
                else if (run_mode == run_mode_play)
                {
                    timer.SetTime(double(tick + 1) * tick_duration); // Fake time increase // FIXME: remove sleep in batch mode
                    Sleep(0.01);
                }
                else
                    Sleep(0.01); // Wait 10 ms to avoid wasting cycles if there are no requests

                // Run_mode may have changed during the delay - needs to be checked again

                if (run_mode == run_mode_realtime || run_mode == run_mode_play)
                {
                    actual_tick_duration = intra_tick_timer.GetTime();
                    intra_tick_timer.Restart();
                    try
                    {
                        Tick();
                    }
                    catch (std::exception &e)
                    {
                        // std::cout << e.what() << std::endl;
                        Notify(msg_fatal_error, (e.what()));
                        return;
                    }
                    tick_time_usage = intra_tick_timer.GetTime();
                    idle_time = tick_duration - tick_time_usage;
                }
            }
            Stop();
            Sleep(0.1);
        }
    }

    bool
    Kernel::Notify(int msg, std::string message, std::string path)
    {

        static std::mutex mtx;
        std::lock_guard<std::mutex> lock(mtx); // Lock the mutex

        log.push_back(Message(msg, message, path));

        std::cout << "ikaros: " << message;
        if (!path.empty())
            std::cout << " (" << path << ")";
        std::cout << std::endl;

        if (msg <= msg_fatal_error)
        {
            global_terminate = true;

            static std::mutex mtx;
            std::lock_guard<std::mutex> lock(mtx); // Lock the mutex

            log.push_back(Message(msg, message, path));

            std::cout << "ikaros: " << message;
            if(!path.empty())
                std::cout  << " ("<<path << ")";
            std::cout << std::endl;

            if(msg <= msg_fatal_error)
                global_terminate = true;
            return true;
        }
        return true;
    }

    //
    //  Serialization
    //

    std::string
    Component::json()
    {
        return info_.json();
    }

    std::string
    Component::xml()
    {
        return info_.xml("group");
    }

    std::string
    Kernel::json()
    {
        return info_.json();
    }

    std::string
    Kernel::xml()
    {
        if (components.empty())
            return "";
        else
            return components.begin()->second->xml();
    }

    //
    // WebUI
    //

    void
    Kernel::SendImage(matrix &image, std::string &format) // Compress image to jpg and send from memory after base64 encoding
    {
        long size = 0;
        unsigned char *jpeg = nullptr;
        size_t output_length = 0;

        if (format == "rgb" && image.rank() == 3 && image.size(0) == 3)
            jpeg = (unsigned char *)create_color_jpeg(size, image, 90);

        else if (format == "gray" && image.rank() == 2)
            jpeg = (unsigned char *)create_gray_jpeg(size, image, 0, 1, 90);

        else if (image.rank() == 2) // taking our chances with the format...
            jpeg = (unsigned char *)create_pseudocolor_jpeg(size, image, 0, 1, format, 90);

        if (!jpeg)
        {
            socket->Send("\"\"");
            return;
        }

        char *jpeg_base64 = base64_encode(jpeg, size, &output_length);
        socket->Send("\"data:image/jpeg;base64,");
        bool ok = socket->SendData(jpeg_base64, output_length);
        socket->Send("\"");
        destroy_jpeg(jpeg);
        free(jpeg_base64);
    }

    void
    Kernel::Stop()
    {
<<<<<<< HEAD
        // std::cout << "Kernel::Stop" << std::endl;
        while (tick_is_running)
        {
        }
=======
        while(tick_is_running)
            {}
>>>>>>> e5bf34e3

        run_mode = std::min(run_mode_stop, run_mode);
        tick = -1;
        timer.Pause();
        timer.SetPauseTime(0);
        LogStop();
        Clear(); // Delete all modules
        needs_reload = true;


    }

    void
    Kernel::Pause()
    {
        while (tick_is_running)
        {
        }

        if (needs_reload)
        {
            LoadFile();
            run_mode = run_mode_pause;
        }
        else
        {
            run_mode = run_mode_pause;
            timer.Pause();
            timer.SetPauseTime(GetTime() + tick_duration);
        }
    }

    void
    Kernel::Realtime()
    {
        while (tick_is_running)
        {
        }

        if (needs_reload)
        {
            // Clear();
            LoadFile();
            run_mode = run_mode_realtime;
        }
        else
        {

            Pause();
            timer.Continue();
            run_mode = run_mode_realtime;
        }
    }

    void
    Kernel::Play()
    {
        while (tick_is_running)
        {
        }

        if (needs_reload)
        {
            // Clear();
            LoadFile();
            run_mode = run_mode_play;
        }
        else
        {
            run_mode = run_mode_play;
            timer.Continue();
        }
    }

    void
    Kernel::DoSendDataHeader()
    {
        Dictionary header;
        header.Set("Session-Id", std::to_string(session_id).c_str());
        header.Set("Package-Type", "data");
        header.Set("Content-Type", "application/json");
        header.Set("Cache-Control", "no-cache");
        header.Set("Cache-Control", "no-store");
        header.Set("Pragma", "no-cache");
        header.Set("Expires", "0");
        socket->SendHTTPHeader(&header);
    }

    void
    Kernel::DoSendDataStatus()
    {
        std::string nm = std::string(info_["filename"]); // FIXME ******************************
        if (nm.find("/") != std::string::npos)
            nm = rtail(nm, "/");

        socket->Send("\t\"file\": \"%s\",\n", nm.c_str());

#if DEBUG
        socket->Send("\t\"debug\": true,\n");
#else
        socket->Send("\t\"debug\": false,\n");
#endif

        socket->Send("\t\"state\": %d,\n", run_mode);
        if (stop_after != -1)
        {
            socket->Send("\t\"tick\": \"%d / %d\",\n", tick, stop_after);
            socket->Send("\t\"progress\": %f,\n", double(tick) / double(stop_after));
        }
        else
        {
            socket->Send("\t\"progress\": 0,\n");
        }

        // Timing information

        double uptime = uptime_timer.GetTime();
        double total_time = GetTime();

        socket->Send("\t\"timestamp\": %ld,\n", GetTimeStamp());
        socket->Send("\t\"uptime\": %.2f,\n", uptime);
        socket->Send("\t\"tick_duration\": %f,\n", tick_duration);
        socket->Send("\t\"cpu_cores\": %d,\n", cpu_cores);

        switch (run_mode)
        {
        case run_mode_stop:
            socket->Send("\t\"tick\": \"-\",\n");
            socket->Send("\t\"time\": \"-\",\n");
            socket->Send("\t\"ticks_per_s\": \"-\",\n");
            socket->Send("\t\"actual_duration\": \"-\",\n");
            socket->Send("\t\"lag\": \"-\",\n");
            socket->Send("\t\"time_usage\": 0,\n");
            socket->Send("\t\"cpu_usage\": 0,\n");
            break;

        case run_mode_pause:
            socket->Send("\t\"tick\": %lld,\n", GetTick());
            socket->Send("\t\"time\": %.2f,\n", GetTime());
            socket->Send("\t\"ticks_per_s\": \"-\",\n");
            socket->Send("\t\"actual_duration\": \"-\",\n");
            socket->Send("\t\"lag\": \"-\",\n");
            socket->Send("\t\"time_usage\": %f,\n", actual_tick_duration > 0 ? tick_time_usage / actual_tick_duration : 0);
            socket->Send("\t\"cpu_usage\": %f,\n", cpu_usage);
            break;

        case run_mode_realtime:
        default:
            socket->Send("\t\"tick\": %lld,\n", GetTick());
            socket->Send("\t\"time\": %.2f,\n", GetTime());
            socket->Send("\t\"ticks_per_s\": %.2f,\n", tick > 0 ? double(tick) / total_time : 0);
            socket->Send("\t\"actual_duration\": %f,\n", actual_tick_duration);
            socket->Send("\t\"lag\": %f,\n", lag);
            socket->Send("\t\"time_usage\": %f,\n", actual_tick_duration > 0 ? tick_time_usage / actual_tick_duration : 0);
            socket->Send("\t\"cpu_usage\": %f,\n", cpu_usage);
            break;
        }
    }

    void
    Kernel::DoSendLog(Request &request)
    {
        socket->Send(",\n\"log\": [");
        std::string sep;
        for (auto line : log)
        {
            socket->Send(sep + line.json());
            sep = ",";
        }
        socket->Send("]");
        log.clear();
    }

    void
<<<<<<< HEAD
    Kernel::DoSendData(Request &request)
    {
        // std::cout << "DoSendData: state = " << run_mode << std::endl;
=======
    Kernel::DoSendData(Request & request)
    {    
>>>>>>> e5bf34e3
        sending_ui_data = true; // must be set while main thread is still running
        while (tick_is_running)
        {
        }

        DoSendDataHeader();

        socket->Send("{\n");

        DoSendDataStatus();

        socket->Send("\t\"data\":\n\t{\n");

        std::string data = request.parameters["data"]; // FIXME: Check that it exists ******** or return ""
        std::string root;
        if (request.parameters.contains("root"))
            root = std::string(request.parameters["root"]);

        std::string sep = "";
        bool sent = false;

        //std::cout << "\nDoSendData: " << std::endl;
        while(!data.empty())
        {
            std::string source = head(data, ",");
            std::string key = source;


            //std::cout << "\tsource: " << source << std::endl;
            if(source.find("@") != std::string::npos && components.count(root) > 0)
            {
                Component * c = components[root]; // FIXME: Handle exceptions
                source = c->GetValue(source);
            }

            std::string format = rtail(source, ":");
<<<<<<< HEAD
            std::string source_with_root = root + "." + source; // request.component_path
=======
            std::string source_with_root = root +"."+source;
>>>>>>> e5bf34e3



            if(buffers.count(source_with_root))
            {
                if (format.empty())
                {
                    sent = socket->Send(sep + "\t\t\"" + key + "\": "+buffers[source_with_root].json());
                }
                else if(format=="rgb")
                { 
                        sent = socket->Send(sep + "\t\t\"" + key + ":"+format+"\": ");
                        SendImage(buffers[source_with_root], format);
                }
                else if(format=="gray" || format=="red" || format=="green" || format=="blue" || format=="spectrum" || format=="fire")
                { 
                        sent = socket->Send(sep + "\t\t\"" + key + ":"+format+"\": ");
                        SendImage(buffers[source_with_root], format);
                }
            }
            else if (parameters.count(source_with_root))
            {
                sent = socket->Send(sep + "\t\t\"" + key + "\": "+parameters[source_with_root].json());
            }
            if (sent)
                sep = ",\n";
        }

        socket->Send("\n\t}");
        DoSendLog(request);
        socket->Send(",\n\t\"has_data\": " + std::to_string(!tick_is_running) + "\n"); // new tick has started during sending; there may be data but it cannot be trusted
        socket->Send("}\n");

        sending_ui_data = false;
    }

    void
    Kernel::DoNew(Request &request)
    {
        New();
        DoUpdate(request); // FIXME: OR SEND NETWORK
    }

    void
    Kernel::DoOpen(Request &request)
    {
        std::string file = request.parameters["file"];
        std::string where = request.parameters["where"];
        Stop();
        if (where == "system")
            options_.path_ = system_files.at(file);
        else
            options_.path_ = user_files.at(file);
        try
        {
            LoadFile();
        }
        catch (const std::exception &e)
        {
            std::cerr << e.what() << '\n';
            Notify(msg_warning, "File \"" + file + "\" could not be loaded"); // FIXME: better error message - alert? HTTP reply with error code
            New();
        }

        DoSendNetwork(request);
    }

    void
    Kernel::DoSave(Request &request) // Save data received from WebUI
    {
        dictionary d;
        try
        {

            std::cout << request.body.size() << std::endl;
            d = parse_json(request.body);
        }
        catch (const std::exception &e)
        {
            std::cerr << e.what() << '\n';
            std::cout << "INTERNAL ERROR: Could not parse json.\n"
                      << request.body << std::endl;
            return;
        }

        // Sanitize file name

        std::filesystem::path path = add_extension(std::string(d["filename"]), ".ikg");
        std::string filename = path.filename();

        d["filename"] = ""; // Do not include filename in file // FIXME: Remove key from dict
        std::string data = d.xml("group", {"module/parameters", "module/inputs", "module/outputs", "module/authors", "module/descriptions", "group/views", "module.description"});
        std::ofstream file;
        file.open(filename);
        file << data;
        file.close();
        options_.path_ = filename;
        needs_reload = true;

        d["filename"] = options_.stem();
        info_ = d;

        DoUpdate(request);
    }

    void
    Kernel::DoQuit(Request &request)
    {
        Notify(msg_print, "quit");
        Stop();
        run_mode = run_mode_quit;
        DoUpdate(request);
    }

    void
    Kernel::DoStop(Request &request)
    {
        // td::cout << "Kernel::DoStop" << std::endl;
        Notify(msg_print, "stop");
        Stop();
        DoUpdate(request);
    }

    void
    Kernel::DoSendFile(std::string file)
    {
<<<<<<< HEAD
        // std::this_thread::sleep_for(milliseconds(200));

        if (file[0] == '/')
            file = file.erase(0, 1); // Remove initial slash
=======
        if(file[0] == '/')
            file = file.erase(0,1); // Remove initial slash
>>>>>>> e5bf34e3

        // if(socket->SendFile(file, ikc_dir))  // Check IKC-directory first to allow files to be overriden
        //    return;

        if (socket->SendFile(file, webui_dir)) // Now look in WebUI directory
            return;
        /*
        if(socket->SendFile(file, std::string(webui_dir)+"Images/"))   // Now look in WebUI/Images directory
            return;

        file = "error." + rcut(file, ".");
        if(socket->SendFile("error." + rcut(file, "."), webui_dir)) // Try to send error file
            return;

        DoSendError();
        */
    }

    void
    Kernel::DoSendNetwork(Request &request)
    {
<<<<<<< HEAD
        // std::cout << "Kernel::DoSendNetwork " << session_id <<std::endl;
        std::string s = json();
=======
        std::string s = json(); 
>>>>>>> e5bf34e3
        Dictionary rtheader;
        rtheader.Set("Session-Id", std::to_string(session_id).c_str());
        rtheader.Set("Package-Type", "network");
        rtheader.Set("Content-Type", "application/json");
        rtheader.Set("Content-Length", int(s.size()));
        socket->SendHTTPHeader(&rtheader);
        socket->SendData(s.c_str(), int(s.size()));
    }

    void
    Kernel::DoPause(Request &request)
    {
        Notify(msg_print, "pause");
        Pause();
        DoSendData(request);
    }

    void
    Kernel::DoStep(Request &request)
    {
        Notify(msg_print, "step");
        Pause();
        run_mode = run_mode_pause; // FIXME: Probably not necessary
        Tick();
        timer.SetPauseTime(GetTime() + tick_duration);
        DoSendData(request);
    }

    void
    Kernel::DoRealtime(Request &request)
    {
        Notify(msg_print, "realtime");
        Realtime();
        DoSendData(request);
    }

    void
    Kernel::DoPlay(Request &request)
    {
        Notify(msg_print, "play");
        Play();
        DoSendData(request);
    }

    void
    Kernel::DoData(Request &request)
    {
        if (!buffers.count(request.component_path))
        {
            Dictionary header;
            header.Set("Content-Type", "text/plain");
            header.Set("Cache-Control", "no-cache");
            header.Set("Cache-Control", "no-store");
            header.Set("Pragma", "no-cache");
            socket->SendHTTPHeader(&header);

            socket->Send("Buffer \"" + request.component_path + "\" can not be found");
            return;
        }

        if (buffers[request.component_path].rank() > 2)
        {
            Dictionary header;
            header.Set("Content-Type", "text/plain");
            header.Set("Cache-Control", "no-cache");
            header.Set("Cache-Control", "no-store");
            header.Set("Pragma", "no-cache");
            socket->SendHTTPHeader(&header);

            socket->Send("Rank of matrix != 2. Cannot be displayed as CSV");
        }

        Dictionary header;
        header.Set("Content-Type", "text/plain");
        header.Set("Cache-Control", "no-cache");
        header.Set("Cache-Control", "no-store");
        header.Set("Pragma", "no-cache");
        socket->SendHTTPHeader(&header);

        socket->Send(buffers[request.component_path].csv());
    }

    void
    Kernel::DoCommand(Request &request)
    {
        if (!components.count(request.component_path))
        {
            Notify(msg_warning, "Component '" + request.component_path + "' could not be found.");
            DoSendData(request);
            return;
        }

        if (!request.body.empty()) // FIXME: Move to request and check content-type first
        {
            request.parameters = parse_json(request.body);
        }

        if (!request.parameters.contains("command"))
        {
            Notify(msg_warning, "No command specified for  '" + request.component_path + "'.");
            DoSendData(request);
            return;
        }

        components.at(request.component_path)->Command(request.parameters["command"], request.parameters);
        DoSendData(request);
    }

    void
    Kernel::DoControl(Request &request)
    {
        try
        {
            std::string root;

            if (request.parameters.contains("root"))
                root = std::string(request.parameters["root"]);

            if (!parameters.count(request.component_path))
            {
                Notify(msg_warning, "Parameter '" + request.component_path + "' could not be found.");
                DoSendData(request);
                return;
            }

            parameter &p = parameters.at(request.component_path);
            if (p.type == matrix_type)
            {
                int x = 0;
                int y = 0;
                double value = 1;

                if (request.parameters.contains("x"))
                    x = request.parameters["x"];

                if (request.parameters.contains("y"))
                    y = request.parameters["y"];

                if (request.parameters.contains("value"))
                    value = request.parameters["value"];

                if (p.matrix_value->rank() == 1)
                    (*p.matrix_value)(x) = value;
                else if (p.matrix_value->rank() == 2)
                    (*p.matrix_value)(x, y) = value;
                else
                    ; // FIXME: higher dimensional parameter
            }
            else
            {
                p = std::string(request.parameters["value"]);
            }
        }
        catch (const std::exception &e)
        {
            std::cerr << e.what() << '\n';
        }
    DoSendData(request);
    }


    void
    Kernel::DoUpdate(Request & request)
    {
        if(request.session_id != session_id)
            DoSendNetwork(request);
        else 
            DoSendData(request);
    }

    void
    Kernel::DoNetwork(Request &request)
    {
<<<<<<< HEAD
        // td::cout << "Kernel::DoNetwork" << std::endl;
=======
>>>>>>> e5bf34e3
        DoSendNetwork(request);
    }

    void
    Kernel::DoSendClasses(Request &request)
    {
        Dictionary header;
        header.Set("Content-Type", "text/json");
        header.Set("Cache-Control", "no-cache");
        header.Set("Cache-Control", "no-store");
        header.Set("Pragma", "no-cache");
        socket->SendHTTPHeader(&header);
        socket->Send("{\"classes\":[\n\t\"");
        std::string s = "";
        for (auto &c : classes)
        {
            socket->Send(s.c_str());
            socket->Send(c.first.c_str());
            s = "\",\n\t\"";
        }
        socket->Send("\"\n]\n}\n");
    }

    void
    Kernel::DoSendClassInfo(Request &request)
    {
        Dictionary header;
        header.Set("Content-Type", "text/json");
        header.Set("Cache-Control", "no-cache");
        header.Set("Cache-Control", "no-store");
        header.Set("Pragma", "no-cache");
        socket->SendHTTPHeader(&header);
        socket->Send("{\n");
        std::string s = "";
        for (auto &c : classes)
        {
            socket->Send(s);
            socket->Send("\"" + c.first + "\": ");
            socket->Send(c.second.info_.json());
            s = ",\n\t";
        }
        socket->Send("\n}\n");
    }

    void
    Kernel::DoSendFileList(Request &request)
    {
        // Scan for files

        system_files.clear();
        user_files.clear();
        ScanFiles(options_.ikaros_root + "/Source/Modules");
        ScanFiles(options_.ikaros_root + "/UserData", false);

        // Send result

        Dictionary header;
        header.Set("Content-Type", "text/json");
        header.Set("Cache-Control", "no-cache");
        header.Set("Cache-Control", "no-store");
        header.Set("Pragma", "no-cache");
        socket->SendHTTPHeader(&header);
        std::string sep;
        socket->Send("{\"system_files\":[\n\t\"");
        for (auto &f : system_files)
        {
            socket->Send(sep);
            socket->Send(f.first);
            sep = "\",\n\t\"";
        }
        socket->Send("\"\n],\n");

        sep = "";
        socket->Send("\"user_files\":[\n\t\"");
        for (auto &f : user_files)
        {
            socket->Send(sep);
            socket->Send(f.first);
            sep = "\",\n\t\"";
        }
        socket->Send("\"\n]\n");

        socket->Send("}\n");
    }

    void
    Kernel::DoSendError()
    {
        Dictionary header;
        header.Set("Content-Type", "text/plain");
        socket->SendHTTPHeader(&header);
        socket->Send("ERROR\n");
    }

    void
    Kernel::HandleHTTPRequest()
    {
        long sid = 0;
        const char *sids = socket->header.Get("Session-Id");
        if (sids)
            sid = atol(sids);

        Request request(socket->header.Get("URI"), sid, socket->body);

<<<<<<< HEAD
        // if(request.url != "/update/?data=")
        // std::cout << request.url << std::endl;

        if (request == "network")
=======
        if(request == "network")
>>>>>>> e5bf34e3
            DoNetwork(request);

        else if (request == "update")
            DoUpdate(request);

        // Run mode commands

        else if (request == "quit")
            DoQuit(request);
        else if (request == "stop")
            DoStop(request);
        else if (request == "pause")
            DoPause(request);
        else if (request == "step")
            DoStep(request);
        else if (request == "play")
            DoPlay(request);
        else if (request == "realtime")
            DoRealtime(request);

        // File handling commands

        else if (request == "new")
            DoNew(request);
        else if (request == "open")
            DoOpen(request);
        else if (request == "save")
            DoSave(request);

        // Start up commands

        else if (request == "classes")
            DoSendClasses(request);
        else if (request == "classinfo")
            DoSendClassInfo(request);
        else if (request == "files")
            DoSendFileList(request);
        else if (request == "")
            DoSendFile("index.html");

        else if (request == "data")
            DoData(request);

        // Control commands

        else if (request == "command")
            DoCommand(request);
        else if (request == "control")
            DoControl(request);
        else
            DoSendFile(request.url);
    }

    double
    Kernel::GetTimeOfDay()
    {
        auto now = system_clock::now();
        std::time_t now_time = system_clock::to_time_t(now);
        std::tm now_tm;
        localtime_r(&now_time, &now_tm); // thread-safe localtime
        now_tm.tm_hour = now_tm.tm_min = now_tm.tm_sec = 0;
        auto midnight = system_clock::from_time_t(std::mktime(&now_tm));
        return duration<double>(now - midnight).count();
    }

    void
    Kernel::CalculateCPUUsage() // In percent
    {
        double cpu = 0;
        struct rusage rusage;
        if (getrusage(RUSAGE_SELF, &rusage) != -1)
            cpu = double(rusage.ru_utime.tv_sec) + double(rusage.ru_utime.tv_usec) / 1000000.0;
        if (actual_tick_duration > 0)
            cpu_usage = (cpu - last_cpu) / double(cpu_cores) * actual_tick_duration;
        last_cpu = cpu;
    }

    void
    Kernel::HandleHTTPThread()
    {
        while (!shutdown)
        {
            if (socket != nullptr && socket->GetRequest(true))
            {
                if (equal_strings(socket->header.Get("Method"), "GET"))
                {
                    while (tick_is_running)
                    {
                    }
                    handling_request = true;
                    HandleHTTPRequest();
                    handling_request = false;
                }
                else if (equal_strings(socket->header.Get("Method"), "PUT")) // JSON Data
                {
                    while (tick_is_running)
                    {
                    }
                    handling_request = true;
                    HandleHTTPRequest();
                    handling_request = false;
                }
                socket->Close();
            }
        }
    }

    void *
    Kernel::StartHTTPThread(Kernel *k)
    {
        k->HandleHTTPThread();
        return nullptr;
    }

}; // namespace ikaros

Kernel::~Kernel()
{
    if (socket)
    {
        shutdown = true;
        while (handling_request)
        {
        }
        Sleep(0.1);
        delete socket;
    }
}<|MERGE_RESOLUTION|>--- conflicted
+++ resolved
@@ -10,14 +10,7 @@
 
 namespace ikaros
 {
-<<<<<<< HEAD
-    // int main_counter = 0;
-    // int inner_counter = 0;
-
-    std::string validate_identifier(std::string s)
-=======
     std::string  validate_identifier(std::string s)
->>>>>>> e5bf34e3
     {
         static std::string legal = "_0123456789aAbBcCdDeEfFgGhHiIjJkKlLmMnNoOpPqQrRsStTuUvVwWxXyYzZ";
         if (s.empty())
@@ -439,11 +432,6 @@
     {
         if (*(p.resolved))
             return true; // Already set from SetParameters
-<<<<<<< HEAD
-
-        // std::cout << "ResolveParameter: " << name << std::endl;
-=======
->>>>>>> e5bf34e3
         try
         {
             // Look for binding
@@ -569,29 +557,15 @@
         }
     }
 
-<<<<<<< HEAD
-    std::string
-    Component::GetValue(const std::string &path)
-    {
-        // std::cout << "GetValue: " << path << std::endl;
-        if (path.empty())
-=======
-
     std::string 
     Component::GetValue(const std::string & path) 
     {     
         if(path.empty())
->>>>>>> e5bf34e3
             return ""; // throw exception("Name not found"); // throw not_found_exception instead
 
         if (path[0] == '@')
         {
-<<<<<<< HEAD
-            if (path.find('.') == std::string::npos)
-                // return  LookupKey(path.substr(1));
-=======
             if(path.find('.') == std::string::npos)
->>>>>>> e5bf34e3
                 return GetValue(path.substr(1));
             else
                 return GetValue(exchange_before_dot(path, GetValue(before_dot(path).substr(1))));
@@ -784,26 +758,20 @@
         if (s.empty())
             return "";
 
-<<<<<<< HEAD
-        if (!expression::is_expression(s) || is_string)
-=======
     if(!expression::is_expression(s) || is_string)
     {
         if(s[0]=='@') // Handle indirection (unless expression)
->>>>>>> e5bf34e3
-        {
-            if (s[0] == '@') // Handle indirection (unless expresson)
-            {
-                if (s.find('.') == std::string::npos)
-                    return GetValue(s.substr(1));
-
-                std::string component_path = peek_rhead(s.substr(1), ".");
-                std::string variable_name = SubstituteVariables(peek_rtail(s, "."));
-                return GetComponent(component_path)->GetValue(variable_name);
-            }
-            else
-                return s;
-        }
+        {
+            if(s.find('.')==std::string::npos)
+                return GetValue(s.substr(1));
+            
+            std::string component_path = peek_rhead(s.substr(1), ".");
+            std::string variable_name = SubstituteVariables(peek_rtail(s, "."));
+            return GetComponent(component_path)->GetValue(variable_name);
+        }
+        else
+            return s;
+    }
 
         // Handle mathematical expression
 
@@ -829,16 +797,11 @@
 
         // Check functions
 
-<<<<<<< HEAD
-        if (ends_with(s, ".size_x"))
-            return std::to_string(GetBuffer(rhead(ss, ".")).size_x()); // RIXME: Add nondestructive rhead with string instead of string &
+        if(ends_with(s, ".size_x"))
+            return std::to_string(GetBuffer(rhead(ss,".")).size_x()); // FIXME: Add nondestructive rhead with string instead of string &
 
         if (ends_with(s, ".size_y"))
             return std::to_string(GetBuffer(rhead(ss, ".")).size_y());
-=======
-        if(ends_with(s, ".size_x"))
-            return std::to_string(GetBuffer(rhead(ss,".")).size_x()); // FIXME: Add nondestructive rhead with string instead of string &
->>>>>>> e5bf34e3
 
         if (ends_with(s, ".size_z"))
             return std::to_string(GetBuffer(rhead(ss, ".")).size_z());
@@ -871,10 +834,6 @@
     std::vector<int>
     Component::EvaluateSizeList(std::string &s) // return list of size from size list in string
     {
-<<<<<<< HEAD
-        // s = Evaluate(s, true); // FIXME: evaluate as string for s should probably be used in more places
-=======
->>>>>>> e5bf34e3
         std::vector<int> shape;
         for (std::string e : split(s, ","))
         {
@@ -898,21 +857,8 @@
         return shape;
     }
 
-<<<<<<< HEAD
-    // NEW EVALUATION FUNCTIONS
-    /*
-        double
-        Component::EvaluateNumber(std::string v)
-        {
-            return stod(v); // FIXME: Add full parsing of expressions and variables *************
-        }
-    */
-
-    bool
-=======
     
     bool 
->>>>>>> e5bf34e3
     Component::EvaluateBool(std::string v)
     {
         return false;
@@ -957,9 +903,6 @@
         if (info_["modules"].is_null())
             info_["modules"] = list();
 
-<<<<<<< HEAD
-        for (auto p : info_["parameters"])
-=======
         // Add log_level parameter to all components
 
             dictionary log_param;
@@ -970,7 +913,6 @@
             info_["parameters"].push_back(log_param); // FIXME: Do we need to copy the dict?
 
         for(auto p: info_["parameters"])
->>>>>>> e5bf34e3
             AddParameter(p);
 
         for (auto input : info_["inputs"])
@@ -1054,11 +996,6 @@
         if (!ingoing_connections.count(full_name)) // Not connected
             return 1;
 
-<<<<<<< HEAD
-        // SetSourceRanges(d.at("name"), ingoing_connections.at(full_name));
-
-=======
->>>>>>> e5bf34e3
         int begin_index = 0;
         int end_index = 0;
         int flattened_input_size = 0;
@@ -1075,14 +1012,7 @@
             begin_index += s;
             flattened_input_size += s;
 
-<<<<<<< HEAD
-            // int delay_size = c->delay_range_.trim().b_[0];  // FIXME: extent/size function
-            // if(delay_size > 1)
-            //    flattened_input_size *= delay_size;
-            std::cout << flattened_input_size << std::endl;
-=======
                 std::cout << flattened_input_size << std::endl;
->>>>>>> e5bf34e3
         }
 
         if (flattened_input_size != 0)
@@ -1155,69 +1085,6 @@
         }
 
         return 1;
-<<<<<<< HEAD
-
-        /*
-                    SetSourceRanges(name, ingoing_connections);
-                    int max_delay = 0;
-                    bool first_ingoing_connection = true;
-                    for(auto & c : ingoing_connections) // STEP 0b: copy source_range to target_range if not set
-                    {
-                        if(!c->delay_range_.empty() && c->delay_range_.trim().b_[0] > max_delay)
-                            max_delay = c->delay_range_.trim().b_[0];
-
-                        if(c->target_range.empty())
-                        {
-                            if(!first_ingoing_connection)
-                                throw exception("Target ranges must be set explicitly for multiple connections to \""+name+"\".");
-                            c->target_range = c->source_range;
-                        }
-                        else
-                        {
-                            int si = c->source_range.rank()-1;
-
-                            for(int ti = c->target_range.rank()-1; ti>=0; ti--, si--)
-                                if(c->target_range.b_[ti] == 0)
-                                {
-                                    c->target_range.inc_[ti] = c->source_range.inc_[si]; // FIXME: Is this correct? Or should it shrink?
-                                    c->target_range.a_[ti] = c->source_range.a_[si];
-                                    c->target_range.b_[ti] = c->source_range.b_[si];
-                                    c->target_range.index_[ti] = c->target_range.a_[si]; // FIXME: Check if this is necesary
-                                }
-                        }
-
-                        if(c->delay_range_.size() > 1) // Add extra dimension to input if connection is a delay range with more than one delay
-                            c->target_range.push_front(0, c->delay_range_.trim().b_[0]);
-
-                        first_ingoing_connection = false;
-                    }
-
-                range r;
-
-                for(auto & c : ingoing_connections)  // STEP 1: Calculate range extent
-                    r |= c->target_range;
-
-                kernel().buffers[name].realloc(r.extent());  // STEP 2: Set input size // FIXME: Check empty input
-                  Trace("\t\t\t\t\t\tComponent:: Alloc "+std::string(r));
-
-                // Set alias
-
-                if(!use_alias)
-                    return 0;
-
-                if(ingoing_connections.size() == 1 && !ingoing_connections[0]->alias_.empty())
-                {
-                    kernel().buffers[name].set_name(ingoing_connections[0]->alias_);
-                }
-                else
-                {
-                    // Handle multiple dimensions
-                }
-                return 0;
-
-                */
-=======
->>>>>>> e5bf34e3
     }
 
     // ****************************** COMPONENT Sizes ******************************
@@ -1352,32 +1219,17 @@
     int
     Module::SetSizes(input_map ingoing_connections)
     {
-<<<<<<< HEAD
-        // Trace("\tModule::SetSizes", path_);
-        // Trace("\tModule::SetInputSizes", path_);
-        SetInputSizes(ingoing_connections);
-        // Trace("\t", path_);
-        SetOutputSizes(ingoing_connections);
-        return 0;
-    }
-=======
         SetInputSizes(ingoing_connections);
         SetOutputSizes(ingoing_connections);
         return 0;
     }   
 
->>>>>>> e5bf34e3
 
     void
     Component::CalculateCheckSum(long &check_sum, prime &prime_number) // Calculates a value that depends on all parameters and output sizes; used for integrity testing of kernel and module
     {
         // Iterate over all outputs
-<<<<<<< HEAD
-
-        for (auto &d : info_["outputs"])
-=======
         for(auto & d : info_["outputs"])
->>>>>>> e5bf34e3
         {
             matrix output;
             Bind(output, d["name"]);
@@ -1470,17 +1322,9 @@
             }
         }
         int delay_size = delay_range_.trim().b_[0];
-<<<<<<< HEAD
-        if (delay_size > 1)
-            target_range.push_front(0, delay_size);
-        // Debugging
-        // std::cout  << "Resolve debug size "<<  this->source << " " <<delay_size*source_range.size() << ":" <<  this->target << " " << target_range.size() << std::endl;
-        if (delay_size * source_range.size() != target_range.size())
-=======
         if(delay_size > 1)
             target_range.push_front(0, delay_size);
         if(delay_size*source_range.size() != target_range.size())
->>>>>>> e5bf34e3
             throw exception("Connection could not be resolved");
 
         return target_range;
@@ -1601,15 +1445,9 @@
     {
         // FIXME: retain persistent components
 
-<<<<<<< HEAD
-        for (auto [_, c] : components) // components contains pointers so nee need to be explcitly deleted
-                                       // if(NOT PERSISTENT)
-            delete c;
-=======
         for(auto [_,c] : components) // components contains pointers so nee need to be explcitly deleted
             // if(NOT PERSISTENT)
                 delete c;
->>>>>>> e5bf34e3
         components.clear();
 
         connections.clear();
@@ -1628,14 +1466,6 @@
         idle_time = 0;
         stop_after = -1;
         shutdown = false;
-<<<<<<< HEAD
-        // info_ = dictionary();
-        // info_["filename"] = ""; //EMPTY FILENAME
-
-        // needs_reload = true; // FIXME: WEHERE SHOULD THIS BE SET ***********
-        // session_id = new_session_id();
-=======
->>>>>>> e5bf34e3
     }
 
     void
@@ -1676,37 +1506,6 @@
 
         RunTasks();
 
-<<<<<<< HEAD
-        /*
-            for(auto & task_group : tasks)
-                for(auto & task: task_group)
-                    task->Tick();
-        */
-
-        /*
-                }
-                else
-                {
-
-                    for(auto & m : components)
-                        try
-                        {
-                            //std::cout <<" Tick: " << m.second->info_["name"] << std::endl;
-                            if(m.second != nullptr)  // Allow classes without code
-                                m.second->Tick();
-                        }
-                        catch(const empty_matrix_error& e)
-                        {
-                            throw std::out_of_range(m.first+"."+e.message+" (Possibly an empty matrix or an input that is not connected).");
-                        }
-                        catch(const std::exception& e)
-                        {
-                            throw exception(m.first+". "+std::string(e.what()));
-                        }
-                }
-        */
-=======
->>>>>>> e5bf34e3
         save_matrix_states();
         RotateBuffers();
         Propagate();
@@ -1817,12 +1616,7 @@
     void
     Kernel::CalculateSizes()
     {
-<<<<<<< HEAD
-        // Trace("Kernel::CalculateSizes");
-        try
-=======
         try 
->>>>>>> e5bf34e3
         {
             // Build input table
             std::map<std::string, std::vector<Connection *>> ingoing_connections;
@@ -1935,10 +1729,6 @@
             std::cout << "\t" << i.first << " " << i.second.buffer_.size() << " " << i.second.buffer_[0].rank() << i.second.buffer_[0].shape() << std::endl;
     }
 
-<<<<<<< HEAD
-    void
-    Kernel::ListParameters()
-=======
 
     void
     Kernel::ListTasks()
@@ -1953,7 +1743,6 @@
 
    void 
    Kernel::ListParameters()
->>>>>>> e5bf34e3
     {
         std::cout << "\nParameters:" << std::endl;
         for (auto &p : parameters)
@@ -2122,14 +1911,8 @@
     void
     Kernel::InitComponents()
     {
-<<<<<<< HEAD
-        // std::cout << "Running Kernel::InitComponents()" << std::endl;
-        //  Call Init for all modules (after CalcalateSizes and Allocate)
-        for (auto &c : components)
-=======
         // Call Init for all modules (after CalcalateSizes and Allocate)
         for(auto & c : components)
->>>>>>> e5bf34e3
             try
             {
                 c.second->Init();
@@ -2179,7 +1962,6 @@
             SetUp();
             Notify(msg_print, u8"Loaded "s + options_.full_path());
 
-<<<<<<< HEAD
             CalculateCheckSum();
             // ListBuffers();
             // ListConnections();
@@ -2193,10 +1975,8 @@
         }
     }
 
-    void
-=======
-    void 
->>>>>>> e5bf34e3
+
+    void
     Kernel::CalculateCheckSum()
     {
         if (!info_.contains("check_sum"))
@@ -2256,9 +2036,6 @@
         // needs_reload = true;
     }
 
-<<<<<<< HEAD
-    void
-=======
 
     void
     Kernel::LogStart()
@@ -2281,66 +2058,14 @@
     }
 
     void 
->>>>>>> e5bf34e3
     Kernel::Propagate()
     {
 
-        for (auto &c : connections)
-            if (c.delay_range_.is_delay_0())
+         for(auto & c : connections)
+            if(c.delay_range_.is_delay_0())
                 continue;
             else
                 c.Tick();
-<<<<<<< HEAD
-
-        /*
-              for(auto & c : connections)
-             {
-                 if(c.delay_range_.empty() || c.delay_range_.is_delay_0())
-                 {
-                     // Do not handle here. Handled in Connection.Tick()
-                 }
-
-                 else if(c.delay_range_.empty() || c.delay_range_.is_delay_1())
-                     buffers[c.target].copy(buffers[c.source], c.target_range, c.source_range);
-
-                 else if(c.flatten_) // Copy flattened delayed values
-                 {
-                     matrix target = buffers[c.target];
-                     int target_offset = c.target_range.a_[0];
-                     for(int i=c.delay_range_.a_[0]; i<c.delay_range_.b_[0]; i++)  // FIXME: assuming continous range (inc==1)
-                     {
-                         matrix s = circular_buffers[c.source].get(i);
-
-                         for(auto ix=c.source_range; ix.more(); ix++)
-                         {
-                             int source_index = s.compute_index(ix.index());
-                             target[target_offset++] = (*(s.data_))[source_index];
-                         }
-                     }
-                 }
-
-                 else if(c.delay_range_.a_[0]+1 == c.delay_range_.b_[0]) // Copy indexed delayed value with single delay
-                 {
-                     matrix s = circular_buffers[c.source].get(c.delay_range_.a_[0]);
-                     buffers[c.target].copy(s, c.target_range, c.source_range);
-                 }
-
-                 else // Copy indexed delayed values with more than one element
-                 {
-                     for(int i=c.delay_range_.a_[0]; i<c.delay_range_.b_[0]; i++)  // FIXME: assuming continous range (inc==1)
-                     {
-                         matrix s = circular_buffers[c.source].get(i);
-                         int target_ix = i - c.delay_range_.a_[0]; // trim!
-                         range tr = c.target_range.tail();
-                         matrix t = buffers[c.target][target_ix];
-                         t.copy(s, tr, c.source_range);
-
-                     }
-                 }
-             }
-         */
-=======
->>>>>>> e5bf34e3
     }
 
     void
@@ -2538,13 +2263,8 @@
             task_map[s] = c; // Save in task map
         }
 
-<<<<<<< HEAD
-        for (auto &c : connections) // ONLY ZERO CONNECTIONS
-            if (c.delay_range_.is_delay_0())
-=======
         for(auto & c : connections) // Only zero-delay connections are sorted into tasks
         if(c.delay_range_.is_delay_0())
->>>>>>> e5bf34e3
             {
                 std::string s = peek_rhead(c.source, ".");
                 std::string t = peek_rhead(c.target, ".");
@@ -2614,27 +2334,16 @@
         }
     }
 
-<<<<<<< HEAD
-=======
-
->>>>>>> e5bf34e3
+
     void
     Kernel::SetUp()
     {
         try
         {
-<<<<<<< HEAD
-
-            SortTasks();
-            ResolveParameters();
-            // ListParameters();
-            PruneConnections();
-=======
             PruneConnections();
             SortTasks();
             ResolveParameters();
             //ListParameters();
->>>>>>> e5bf34e3
             CalculateDelays();
             CalculateSizes();
             // ListConnections();
@@ -2643,11 +2352,7 @@
             InitCircularBuffers();
             InitComponents();
 
-<<<<<<< HEAD
-            if (info_.is_set("info"))
-=======
             if(info_.is_set("info"))
->>>>>>> e5bf34e3
             {
                 ListParameters();
                 ListComponents();
@@ -2659,12 +2364,8 @@
                 ListTasks();
             }
 
-<<<<<<< HEAD
-            // PrintLog();
-=======
             LogStart();
             //PrintLog();
->>>>>>> e5bf34e3
         }
         catch (exception &e)
         {
@@ -2677,32 +2378,6 @@
     void
     Kernel::Run() // START-UP + RUN MAIN LOOP => Two functions?? *************
     {
-<<<<<<< HEAD
-        /*
-     if(options_.filename.empty())
-         New();
-
-
-
-     else
-     {
-         // Check start-up arguments //FIXME: ADD NEW MECHANISM *********************
-
-
-         timer.Restart();
-         tick = -1; // To make first tick 0 after increment
-
-         if(run_mode == run_mode_restart_realtime)
-             Realtime();
-         else if(run_mode == run_mode_restart_play)
-             Play();
-         else
-             Pause();
-     }
-     */
-
-=======
->>>>>>> e5bf34e3
         // Main loop
         while (run_mode > run_mode_quit && !global_terminate) // Not quit
         {
@@ -2853,15 +2528,8 @@
     void
     Kernel::Stop()
     {
-<<<<<<< HEAD
-        // std::cout << "Kernel::Stop" << std::endl;
-        while (tick_is_running)
-        {
-        }
-=======
         while(tick_is_running)
             {}
->>>>>>> e5bf34e3
 
         run_mode = std::min(run_mode_stop, run_mode);
         tick = -1;
@@ -2873,6 +2541,8 @@
 
 
     }
+
+
 
     void
     Kernel::Pause()
@@ -3036,14 +2706,8 @@
     }
 
     void
-<<<<<<< HEAD
-    Kernel::DoSendData(Request &request)
-    {
-        // std::cout << "DoSendData: state = " << run_mode << std::endl;
-=======
     Kernel::DoSendData(Request & request)
     {    
->>>>>>> e5bf34e3
         sending_ui_data = true; // must be set while main thread is still running
         while (tick_is_running)
         {
@@ -3080,11 +2744,7 @@
             }
 
             std::string format = rtail(source, ":");
-<<<<<<< HEAD
-            std::string source_with_root = root + "." + source; // request.component_path
-=======
             std::string source_with_root = root +"."+source;
->>>>>>> e5bf34e3
 
 
 
@@ -3211,15 +2871,8 @@
     void
     Kernel::DoSendFile(std::string file)
     {
-<<<<<<< HEAD
-        // std::this_thread::sleep_for(milliseconds(200));
-
-        if (file[0] == '/')
-            file = file.erase(0, 1); // Remove initial slash
-=======
         if(file[0] == '/')
             file = file.erase(0,1); // Remove initial slash
->>>>>>> e5bf34e3
 
         // if(socket->SendFile(file, ikc_dir))  // Check IKC-directory first to allow files to be overriden
         //    return;
@@ -3241,12 +2894,7 @@
     void
     Kernel::DoSendNetwork(Request &request)
     {
-<<<<<<< HEAD
-        // std::cout << "Kernel::DoSendNetwork " << session_id <<std::endl;
-        std::string s = json();
-=======
         std::string s = json(); 
->>>>>>> e5bf34e3
         Dictionary rtheader;
         rtheader.Set("Session-Id", std::to_string(session_id).c_str());
         rtheader.Set("Package-Type", "network");
@@ -3420,10 +3068,6 @@
     void
     Kernel::DoNetwork(Request &request)
     {
-<<<<<<< HEAD
-        // td::cout << "Kernel::DoNetwork" << std::endl;
-=======
->>>>>>> e5bf34e3
         DoSendNetwork(request);
     }
 
@@ -3528,14 +3172,7 @@
 
         Request request(socket->header.Get("URI"), sid, socket->body);
 
-<<<<<<< HEAD
-        // if(request.url != "/update/?data=")
-        // std::cout << request.url << std::endl;
-
         if (request == "network")
-=======
-        if(request == "network")
->>>>>>> e5bf34e3
             DoNetwork(request);
 
         else if (request == "update")
