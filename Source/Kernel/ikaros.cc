// Ikaros 3.0

#include "ikaros.h"

using namespace ikaros;
using namespace std::chrono;
using namespace std::literals;

bool global_terminate = false;

namespace ikaros
{
    std::string validate_identifier(std::string s)
    {
        static std::string legal = "_0123456789aAbBcCdDeEfFgGhHiIjJkKlLmMnNoOpPqQrRsStTuUvVwWxXyYzZ";
        if (s.empty())
            throw exception("Identifier cannot be empty string");
        if ('0' <= s[0] && s[0] <= '9')
            throw exception("Identifier cannot start with a number: " + s);
        for (auto c : s)
            if (legal.find(c) == std::string::npos)
                throw exception("Illegal character in identifier: " + s);
        return s;
    }

    long new_session_id()
    {
        return duration_cast<milliseconds>(system_clock::now().time_since_epoch()).count();
    }

    // CircularBuffer

    CircularBuffer::CircularBuffer(matrix &m, int size) : index_(0),
                                                          buffer_(std::vector<matrix>(size))
    {
        for (int i = 0; i < size; i++)
        {
            buffer_[i].realloc(m.shape()); // copy(m);
            buffer_[i].reset();
        }
    }

    void
    CircularBuffer::rotate(matrix &m)
    {
        buffer_[index_].copy(m);
        index_ = ++index_ % buffer_.size();
    }

    matrix &
    CircularBuffer::get(int i) // Get output with delay i
    {
        return buffer_[(buffer_.size() + index_ - i) % buffer_.size()];
    }

    // Parameter

    parameter::parameter(dictionary info) : info_(info),
                                            type(no_type),
                                            has_options(info_.contains("options")),
                                            resolved(std::make_shared<bool>(false))
    {
        std::string type_string = info_["type"];

        if (type_string == "float" || type_string == "int" || type_string == "double") // Temporary
            type_string = "number";

        auto type_index = std::find(parameter_strings.begin(), parameter_strings.end(), type_string);
        if (type_index == parameter_strings.end())
            throw exception("Unkown parameter type: " + type_string + ".");

        type = parameter_type(std::distance(parameter_strings.begin(), type_index));

        // Init shared pointers
        switch (type)
        {
        case number_type:
        case rate_type:
        case bool_type:
            number_value = std::make_shared<double>(0);
            break;

        case string_type:
            string_value = std::make_shared<std::string>("");
            break;

        case matrix_type:
        {
            if (info_.contains("size"))
            {
                std::cout << "HAS SIZE" << std::endl;
                matrix_value = std::make_shared<matrix>();
            }
            else
                matrix_value = std::make_shared<matrix>();
        }
        break;

        default:
            break;
        }
    }

    parameter::parameter(const std::string type, const std::string options) : parameter(options.empty() ? dictionary({{"type", type}}) : dictionary({{"type", type}, {"options", options}}))
    {
    }

    void
    parameter::operator=(parameter &p) // this shares data with p
    {
        info_ = p.info_;
        type = p.type;
        resolved = p.resolved;
        has_options = p.has_options;

        number_value = p.number_value;
        matrix_value = p.matrix_value;
        string_value = p.string_value;
    }

    double
    parameter::operator=(double v) // FIXME: handle matrix type as well
    {
        if (has_options)
        {
            auto options = split(info_["options"], ",");
            int c = options.size();
            if (v > c - 1)
                v = c - 1;
            switch (type)
            {
            case number_type:
            case rate_type:
            case bool_type:
                *number_value = double(v);
                break;
            case string_type:
                *string_value = options[round(v)];
                break;
            default:
                break; // FIXME: error?
            }
            return v;
        }

        switch (type)
        {
        case number_type:
        case rate_type:
        case bool_type:
            *number_value = double(v);
            break;
        case string_type:
            *string_value = std::to_string(v);
            break;
        default:
            break; // FIXME: error?
        }
        *resolved = true;
        return v;
    }

    std::string
    parameter::operator=(std::string v) // FIXME: Check this function for all type combinations
    {
        double val = 0;
        if (has_options)
        {
            auto options = split(info_["options"], ",");
            auto it = std::find(options.begin(), options.end(), v);
            if (it != options.end())
                val = std::distance(options.begin(), it);
            else if (is_number(v))
            {
                val = stod(v);
                v = options.at(int(val));
            }
            else
                throw exception("Invalid parameter value");
        }
        else if (is_number(v))
            val = stod(v);

        switch (type)
        {
        case number_type:
        case rate_type:
            *number_value = val;
            break;

        case bool_type:
            if (has_options)
                *number_value = (val != 0 ? 1 : 0);
            else
                *number_value = is_true(v);
            break;

        case string_type:
            *string_value = v;
            break;

        case matrix_type:
            *matrix_value = v;
            break;

        default:
            break; // FIXME: error? Handle matrix with single element
        }
        *resolved = true;
        return v;
    }

    parameter::operator matrix &()
    {
        if (matrix_value)
            return *matrix_value;
        else
            throw exception("Not a matrix value.");
    }

    parameter::operator std::string()
    {
        if (string_value)
            return *string_value;

        if (has_options)
        {
            int index = int(*number_value);
            auto options = split(info_["options"], ","); // FIXME: Check trim in split
            if (index < 0 || index >= options.size())
                return std::to_string(index) + " (OUT-OF-RANGE)";
            else
                return options[index];
        }

        switch (type)
        {
            case no_type: throw exception("Uninitialized or unbound parameter.");
            case number_type: if(number_value) return std::to_string(*number_value);
            case bool_type: if(number_value) return (*number_value>0 ? "true" : "false");
            case rate_type: if(number_value) return std::to_string(*number_value);
            case string_type: if(string_value) return *string_value;
            case matrix_type: return matrix_value->json();
            default:  throw exception("Type conversion error for parameter.");
        }
    }

    parameter::operator double()
    {
        if (type == rate_type)
            return *number_value * kernel().GetTickDuration();
        if (number_value)
            return *number_value;
        else if (string_value)
        {
            if (has_options)
            {
                auto options = split(info_["options"], ","); // FIXME: Check trim in split
                auto it = std::find(options.begin(), options.end(), *string_value);
                if (it != options.end())
                    return std::distance(options.begin(), it);
                else
                    return 0;
            }
            else
                return stod(*string_value); // FIXME: may fail ************
        }
        else if (matrix_value)
            return 0; // FIXME check 1x1 matrix ************
        else
            throw exception("Type conversion error. Parameter does not have a type. Bind?");
    }

    int
    parameter::as_int()
    {
        switch (type)
        {
        case no_type:
            throw exception("Uninitialized_parameter.");
        case number_type:
            if (number_value)
                return *number_value;
        case rate_type:
            if (number_value)
                return *number_value; // FIXME: Take care of time base
        case bool_type:
            if (number_value)
                return *number_value;
        case string_type:
            if (string_value)
                return stoi(*string_value); // FIXME: Check that it is a number
        case matrix_type:
            throw exception("Could not convert matrix to int"); // FIXME check 1x1 matrix
        default:;
        }
        throw exception("Type conversion error for  parameter");
    }

    std::string
    parameter::as_int_string()
    {
        return std::to_string(as_int());
    }

    const char *
    parameter::c_str() const noexcept
    {
        if (string_value)
            return string_value->c_str();
        else
            return NULL;
    }


    std::string
    parameter::as_string()
    {
        return std::string(*this);
    }



    bool 
    parameter::empty()
    {
        return (*this).as_string().empty();
    }



    void
    parameter::print(std::string name)
    {
        if (!name.empty())
            std::cout << name << " = ";
        if (type == no_type)
            std::cout << "not initialized" << std::endl;
        else
            std::cout << std::string(*this) << std::endl;
    }

    void
    parameter::info()
    {
        std::cout << "name: " << info_["name"] << std::endl;
        std::cout << "type: " << type << std::endl;
        std::cout << "default: " << info_["default"] << std::endl;
        std::cout << "has_options: " << has_options << std::endl;
        std::cout << "options: " << info_["options"] << std::endl;
        std::cout << "value: " << std::string(*this) << std::endl;
    }

    std::string
    parameter::json()
    {
        switch (type) // FIXME: remove if statements and use exception handling
        {
        case number_type:
            if (number_value)
                return "[[" + std::to_string(*number_value) + "]]";
        case bool_type:
            if (number_value)
                return (*number_value != 0 ? "[[true]]" : "[[false]]");
        case rate_type:
            if (number_value)
                return "[[" + std::to_string(*number_value) + "]]";
        case string_type:
            if (string_value)
                return "\"" + *string_value + "\"";
        case matrix_type:
            if (matrix_value)
                return matrix_value->json();
        default:
            throw exception("Cannot convert parameter to string");
        }
    }

    std::ostream &operator<<(std::ostream &os, parameter p) // FIXME: Handle options
    {
        switch (p.type)
        {
        case number_type:
            if (p.number_value)
                os << *p.number_value;
            break; // FIXME: Is string conversion sufficient?
        case bool_type:
            if (p.number_value)
                os << (*p.number_value == 0 ? "false" : "true");
            break;
        case rate_type:
            if (p.number_value)
                os << *p.number_value;
            break;
        case string_type:
            if (p.string_value)
                os << *p.string_value;
            break;
        case matrix_type:
            if (p.matrix_value)
                os << *p.matrix_value;
            break;
        default:
            throw exception("Cannot convert parameter to string for printing");
        }

        return os;
    }

    // Component

    void
    Component::print()
    {
        std::cout << "Component: " << info_["name"] << '\n';
    }

    void
    Component::info()
    {
        std::cout << "Component: " << info_["name"] << '\n';
        std::cout << "Path: " << path_ << '\n';
        std::cout << "Path: " << info_ << '\n';
    }

    bool
    Component::BindParameter(parameter &p, std::string &name) // Handle parameter sharing
    {
        std::string bind_to = GetValue(name + ".bind");
        if (bind_to.empty())
            return false;
        else
            return LookupParameter(p, bind_to);
    }

    bool
    Component::ResolveParameter(parameter &p, std::string &name)
    {
        if (*(p.resolved))
            return true; // Already set from SetParameters
        try
        {
            // Look for binding
            std::string bind_to = GetBind(name);
            if (!bind_to.empty())
            {
                if (LookupParameter(p, bind_to)) // FIXME: Not working
                    return true;
            }

            std::string value = LookupKey(name);
            if (value.empty())
            {
                if (!p.info_.contains("default"))
                {
                    Error("Parameter \"" + name + "\" has no default value in the ikc file.");
                    return false;
                }

                SetParameter(name, p.info_["default"]); // FIXME: SHOULD EVALUATE DEFAULT VALUE - MAYBE
                return true;
            }

            // Evaluate if numerical expression

            if (p.type == number_type && !p.has_options)
            {
                SetParameter(name, std::to_string(EvaluateNumericalExpression(value))); // FIXME: HANDLE DEFAULTVALUES ALSO
                return true;
            }

            // Lookup normal value in current component-context

            value = GetValue(name);
            if (value.empty()) // ****************** this does not work for string that are allowed to be empty // FIXME: USE EXCEPTIONS *****
            {
                SetParameter(name, p.info_["default"]);
                return true;
            }

            SetParameter(name, value);
            return true;
        }
        catch (exception &e)
        {
            Notify(msg_fatal_error, e.message());
        }
        catch (std::exception &e)
        {
            Notify(msg_fatal_error, "ERROR: Could not resolve parameter \""s + name + "\" .", name);
        }
        return false;
    }

    bool
    Component::KeyExists(const std::string &key)
    {
        if (info_.contains(key))
            return true;
        if (parent_)
            return parent_->KeyExists(key);
        else
            return false;
    }

    std::string
    Component::LookupKey(const std::string &key)
    {
        if (info_.contains(key))
            return info_[key];
        if (parent_)
            return parent_->LookupKey(key);
        else
            return ""; // throw exception("Name not found"); // throw not_found_exception instead
    }

    static std::string
    exchange_before_dot(const std::string &original, const std::string &replacement)
    {
        size_t pos = original.find('.');
        if (pos == std::string::npos) // No dot found, replace the whole string
            return replacement;
        else // Replace up to the first dot
            return replacement + original.substr(pos);
    }

    static std::string
    before_dot(const std::string &original)
    {
        size_t pos = original.find('.');
        if (pos == std::string::npos)
            return original;
        else
            return original.substr(0, pos);
    }

    //
    // GetComponent
    //
    // sensitive to variables and indirection
    // does local substitution of vaiables unlike GetValue() / FIXME: is this correct?
    //

    Component *
    Component::GetComponent(const std::string &s)
    {
        std::string path = SubstituteVariables(s);
        try
        {
            if (path.empty()) // this
                return this;
            if (path[0] == '.') // global
                return kernel().components.at(path.substr(1));
            if(kernel().components.count(path_+"."+peek_head(path,"."))) // inside
                return kernel().components[path_+"."+peek_head(path,".")]->GetComponent(peek_tail(path,"."));
            if(peek_rtail(peek_rhead(path_,"."),".") == peek_head(path,".") && parent_) // parent
                return parent_->GetComponent(peek_tail(path,"."));
            throw exception("Component \""+path+"\" does not exist.");
        }
        catch (const std::exception &e)
        {
            throw exception("Component \"" + path + "\" does not exist.");
        }
    }

    std::string
    Component::GetValue(const std::string &path)
    {
        if (path.empty())
            return ""; // throw exception("Name not found"); // throw not_found_exception instead

        if (path[0] == '@')
        {
            if (path.find('.') == std::string::npos)
                return GetValue(path.substr(1));
            else
                return GetValue(exchange_before_dot(path, GetValue(before_dot(path).substr(1))));
        }

        if (path[0] == '.')
        {
            auto c = kernel().components.begin()->second;
            return kernel().components.begin()->second->GetValue(path.substr(1)); // Absolute path
        }

        size_t pos = path.find('.');
        if (pos != std::string::npos)
        {
            std::string head = path.substr(0, pos);
            std::string tail = path.substr(pos + 1);

            if (head[0] == '@')
                head = LookupKey(head.substr(1));

            std::string local_path = path_ + '.' + head;
            if (kernel().components.count(local_path))
                return kernel().components[local_path]->GetValue(tail);
            else if (std::string(parent_->info_["name"]) == head)
                return parent_->GetValue(tail);
            else
                return ""; // throw exception("Name not found"); // throw not_found_exception instead
        }

        std::string value = LookupKey(path);

        if (value.empty())
        {
            // Check if we have a resolved paramater for this value and use that in that case
            if (kernel().parameters.count(path_ + '.' + path) && kernel().parameters[path_ + '.' + path].resolved)
                return kernel().parameters[path_ + '.' + path];
        }

        if (value.find('@') != std::string::npos && value.find('.') != std::string::npos) // A new indirect 'path' - start over
            return GetValue(value);
        else if (value.find('@') != std::string::npos) // A new indirect 'key' - start over
            return GetValue(value.substr(1));
        else
            return value;
    }

    int 
    Component::GetIntValue(const std::string & name, int d)
    {
        std::string value = GetValue(name);
        if(value.empty())
            return d;
        return std::stoi(value);
    }

    std::string
    Component::GetBind(const std::string &name)
    {
        if (info_.contains(name))
            return ""; // Value set in attribute - do not bind
        if (info_.contains(name + ".bind"))
            return info_[name + ".bind"];
        if (parent_)
            return parent_->GetBind(name);
        return "";
    }

    std::string
    Component::SubstituteVariables(const std::string &s)
    {
        std::string var;
        std::string sep;
        for (auto c : split(s, "."))
        {
            if (c[0] == '@')
                var += sep + GetValue(c.substr(1));
            else
                var += sep + c;
            sep = ".";
        }
        return var;
    }

    void Component::Bind(parameter &p, std::string name)
    {
        Kernel &k = kernel();
        std::string pname = path_ + "." + name;
        if (k.parameters.count(pname))
            p = (parameter &)kernel().parameters[pname];
        else
            throw exception("Cannot bind to \"" + name + "\"");
    };

    void Component::Bind(matrix &m, std::string n) // Bind input, output or parameter
    {
        std::string name = path_ + "." + n;
        try
        {
            Kernel &k = kernel();
            if (k.buffers.count(name))
                m = k.buffers[name];
            else if (k.buffers.count(name))
                m = k.buffers[name];
            else if (k.parameters.count(name))
                m = (matrix &)(k.parameters[name]);
            else if(k.parameters.count(name))
                throw exception("Cannot bind to attribute \""+name+"\". Define it as a parameter!", path_);
            else
                throw exception("Input, output or parameter named \""+name+"\" does not exist", path_);
        }
        catch (exception e)
        {
            throw exception("Bind:\""+name+"\" failed. "+e.message(), path_);
        }
    }

    void Component::AddInput(dictionary parameters)
    {
        std::string input_name = path_ + "." + validate_identifier(parameters["name"]);
        kernel().AddInput(input_name, parameters);
    }

    void Component::AddOutput(dictionary parameters)
    {
        std::string output_name = path_ + "." + validate_identifier(parameters["name"]);
        kernel().AddOutput(output_name, parameters);
    };

    void Component::AddOutput(std::string name, int size, std::string description)
    {
        dictionary o = {
            {"name", name},
            {"size", std::to_string(size)},
            {"description", description},
            {"_tag", "output"}};
        list(info_["outputs"]).push_back(o);
        AddOutput(o);
    }

    void Component::ClearOutputs()
    {
        info_["outputs"] = list();
    }

    void Component::AddParameter(dictionary parameters)
    {
        try
        {
            std::string parameter_name = path_ + "." + validate_identifier(parameters["name"]);
            kernel().AddParameter(parameter_name, parameters);
        }
        catch (const std::exception &e)
        {
            throw exception("While adding parameter \"" + std::string(parameters["name"]) + "\": " + e.what());
        }
    }

    void Component::SetParameter(std::string name, std::string value)
    {
        std::string parameter_name = path_ + "." + validate_identifier(name);
        kernel().SetParameter(parameter_name, value);
    }

    bool Component::LookupParameter(parameter &p, const std::string &name)
    {
        Kernel &k = kernel();
        if (k.parameters.count(path_ + "." + name))
        {
            p = k.parameters[path_ + "." + name];
            return true;
        }
        else if (parent_)
            return parent_->LookupParameter(p, name);
        else
            return false;
    }

    matrix &
    Component::GetBuffer(const std::string &s)
    {
        return kernel().buffers.at(path_ + '.' + s);
    }

    std::string
    Component::Evaluate(const std::string &s, bool is_string)
    {
        if (s.empty())
            return "";

        if (!expression::is_expression(s) || is_string)
        {
            if (s[0] == '@') // Handle indirection (unless expression)
            {
                if (s.find('.') == std::string::npos)
                    return GetValue(s.substr(1));

                std::string component_path = peek_rhead(s.substr(1), ".");
                std::string variable_name = SubstituteVariables(peek_rtail(s, "."));
                return GetComponent(component_path)->GetValue(variable_name);
            }
            else
                return s;
        }

        // Handle mathematical expression

        if (!expression::is_expression(s) || is_string)
            return s;

         expression e = expression(s);
            std::map<std::string, std::string> vars;
            for(auto v : e.variables())
            {
                std::string value = Evaluate(v);
                if(value.empty())
                    throw exception("Variable \""+v+"\" not defined.", path_);
                vars[v] = value;
        }
        return std::to_string(expression(s).evaluate(vars));
    }

    std::string
    Component::EvaluateVariableOrFunction(const std::string &s)
    {
        std::string ss = s;

        // Check functions

        if (ends_with(s, ".size_x"))
            return std::to_string(GetBuffer(rhead(ss, ".")).size_x()); // FIXME: Add nondestructive rhead with string instead of string &

        if (ends_with(s, ".size_y"))
            return std::to_string(GetBuffer(rhead(ss, ".")).size_y());

        if (ends_with(s, ".size_z"))
            return std::to_string(GetBuffer(rhead(ss, ".")).size_z());

        if (ends_with(s, ".rows"))
            return std::to_string(GetBuffer(rhead(ss, ".")).rows());

        if (ends_with(s, ".cols"))
            return std::to_string(GetBuffer(rhead(ss, ".")).cols());

        // Get or evaluate variables

        parameter p;
        if (LookupParameter(p, s.substr(1))) // CHECK @ sign
            return p;
        else
            return Evaluate(s); // FIXME: Should probably not use full evaluation
    }

    double
    Component::EvaluateNumericalExpression(std::string &s)
    {
        expression e = expression(s);
        std::map<std::string, std::string> vars;
        for (auto v : e.variables())
            vars[v] = EvaluateVariableOrFunction(v);
        return expression(s).evaluate(vars);
    }

    std::vector<int>
    Component::EvaluateSizeList(std::string &s) // return list of size from size list in string
    {
        std::vector<int> shape;
        for (std::string e : split(s, ","))
        {
            if (ends_with(e, ".size")) // special case: use shape function on input and push each dimension on list
            {
                auto &x = rsplit(e, ".", 1);
                matrix m;
                Bind(m, x.at(0));
                for (auto d : m.shape())
                    shape.push_back(d);
            }
            else
            {
                int d = EvaluateNumericalExpression(e);
                if (d > 0)
                    shape.push_back(d);
                // else
                //     throw std::invalid_argument("Value of "+e+" is non-positive or not found."); // Does not work since function can be called multiple times duing SetSizes
            }
        }
        return shape;
    }

    bool
    Component::EvaluateBool(std::string v)
    {
        return false;
    }

    std::string
    Component::EvaluateString(std::string v)
    {
        return "";
    }

    std::string
    Component::EvaluateMatrix(std::string v)
    {
        return "";
    }

    int
    Component::EvaluateOptions(std::string v, std::vector<std::string> &options)
    {
        return 0;
    }



    void
    Component::AddLogLevel()
    {
        for(auto p: info_["parameters"])
            if(p["name"].as_string()=="log_level")
                return;

        dictionary log_param;
        log_param["_tag"] = "parameter";
        log_param["name"] = "log_level";
        log_param["type"] = "number";
        log_param["control"] = "menu";
        //log_param["options"] = "inherit,quiet,exception,end_of_file,terminate,fatal_error,warning,print,debug,trace";
        log_param["default"] = 0;

        info_["parameters"].push_back(log_param); // FIXME: Do we need to copy the dict?
    }



    Component::Component():
        parent_(nullptr),
        info_(kernel().current_component_info),
        path_(kernel().current_component_path)
    {
        // FIXME: Make sure there are empty lists. None of this should be necessary when dictionary is fixed

        if (info_["inputs"].is_null())
            info_["inputs"] = list();

        if (info_["outputs"].is_null())
            info_["outputs"] = list();

        if (info_["parameters"].is_null())
            info_["parameters"] = list();

        if (info_["groups"].is_null())
            info_["groups"] = list();

        if (info_["modules"].is_null())
            info_["modules"] = list();

        // Add log_level parameter to all components

        AddLogLevel();

        for (auto p : info_["parameters"])
            AddParameter(p);

        for (auto input : info_["inputs"])
            AddInput(input);

        for (auto output : info_["outputs"])
            AddOutput(output);

        // Set parent

        auto p = path_.rfind('.');
        if (p != std::string::npos)
            parent_ = kernel().components.at(path_.substr(0, p));
    }

    bool
    Component::Notify(int msg, std::string message, std::string path)
    {
        int log_level = GetIntValue("log_level", 0);
        if(kernel().parameters.count(path_+".log_level")==1)
            log_level = kernel().parameters.at(path_+".log_level").as_int();

        if(msg <= log_level)
            return kernel().Notify(msg, message, path);
        return true;
    }

    tick_count Module::GetTick() { return kernel().GetTick(); }
    double Module::GetTickDuration() { return kernel().GetTickDuration(); } // Time for each tick in seconds (s)
    double Module::GetTime() { return kernel().GetTime(); }
    double Module::GetRealTime() { return kernel().GetRealTime(); }
    double Module::GetNominalTime() { return kernel().GetNominalTime(); }
    double Module::GetTimeOfDay() { return kernel().GetTimeOfDay(); }
    double Module::GetLag() { return kernel().GetLag(); }

    Module::Module()
    {

    }

    INSTALL_CLASS(Module)

    // The following lines will create the kernel the first time it is accessed by one of the components

    Kernel &kernel()
    {
        static Kernel *kernelInstance = new Kernel();
        return *kernelInstance;
    }


    bool
    Component::InputsReady(dictionary d,  input_map ingoing_connections) // FIXME: Handle optional inputs
    {

        Trace("\t\t\tComponent::InputReady", path_ + "." + std::string(d["name"]));
        Kernel &k = kernel();

        std::string n = d["name"];   // ["attributes"]
        if(ingoing_connections.count(path_))
            for(auto & c : ingoing_connections.at(path_))
                if(k.buffers.at(c->source).rank()==0)
                    return false;
        return true;
    }

    void
    Component::SetSourceRanges(const std::string &name, const std::vector<Connection *> &ingoing_connections) // FIXME:REMOVE
    {
        for (auto &c : ingoing_connections) // Copy source size to source_range if not set
        {
            if (c->source_range.empty())
                c->source_range = kernel().buffers[c->source].get_range();
            else if(c->source_range.rank() != kernel().buffers[c->source].rank())
                throw exception("Explicitly set source range dimensionality does not match source.", path_);
        }
    }

    int
    Component::SetInputSize_Flat(dictionary d, input_map ingoing_connections)
    {
        Trace("\t\t\t\t\tComponent::SetInputSize_Flat", path_);

        std::string name = d.at("name");
        std::string full_name = path_ + "." + name;

        if (!ingoing_connections.count(full_name)) // Not connected
            return 1;

        int begin_index = 0;
        int end_index = 0;
        int flattened_input_size = 0;
        for (auto &c : ingoing_connections.at(full_name))
        {
            c->flatten_ = true;

            range output_matrix = kernel().buffers[c->source].get_range(); //**NEW  // FIXME: automatic matrix to range conection
            c->Resolve(output_matrix);                                     //**NEW

            int s = c->source_range.size() * c->delay_range_.trim().b_[0];
            end_index = begin_index + s;
            c->target_range = range(begin_index, end_index);
            begin_index += s;
            flattened_input_size += s;

            std::cout << flattened_input_size << std::endl;
        }

        if (flattened_input_size != 0)
        {
            kernel().buffers[full_name].realloc(flattened_input_size);
            Trace("\t\t\tComponent::SetInputSize_Index Alloc " + std::to_string(flattened_input_size), path_);
        }

        if (d.is_set("use_alias"))
        {
            begin_index = 0;
            for (auto &c : ingoing_connections.at(full_name))
            {
                int s = c->source_range.size() * c->delay_range_.trim().b_[0];
                if(c->alias_.empty())
                    kernel().buffers[full_name].push_label(0, c->source, s); // WAS: kernel().buffers[d.at(full_name)].push_label(0, c->source, s);
                else
                    kernel().buffers[full_name].push_label(0, c->alias_, s); // WAS: kernel().buffers[d.at(full_name)].push_label(0, c->alias_, s);
            }
        }
        return 0;
    }

    int
    Component::SetInputSize_Index(dictionary d, input_map ingoing_connections)
    {
        Trace("\t\t\tComponent::SetInputSize_Index ", path_ + "." + std::string(d["name"]));

        range input_size;
        std::string name = d.at("name");
        std::string full_name = path_ + "." + name;

        if (!ingoing_connections.count(full_name)) // Not connected
            return 1;

        // Handle single connection without inidices - do not collapse dimensions

        if (ingoing_connections.size() == 1 && ingoing_connections.begin()->second[0]->source_range.empty() && ingoing_connections.begin()->second[0]->target_range.empty())
        {
            std::cout << "Simple connection" << std::endl;

            range output_matrix = kernel().buffers[ingoing_connections.begin()->second[0]->source].get_range();
            if (output_matrix.empty())
                return 0;

            kernel().buffers[full_name].realloc(output_matrix.extent());

            Trace("\t\t\tComponent::SetInputSize Simple Alloc" + std::string(input_size), full_name);

            return 1;
        }

        for (auto c : ingoing_connections.at(full_name))
        {
            range output_matrix = kernel().buffers[c->source].get_range(); // FIXME: automatic matrix to range conection
            if (output_matrix.empty())
                return 0;
            input_size.extend(c->Resolve(output_matrix));
        }
        kernel().buffers[full_name].realloc(input_size.extent());
        Trace("\t\t\tComponent::SetInputSize Alloc" + std::string(input_size), full_name);

        // Set alias if requested and there is only a single input

        if (d.is_set("use_alias"))
        {
            auto ic = ingoing_connections.at(full_name);
            if (ic.size() == 1 && !ic[0]->alias_.empty())
                kernel().buffers[name].set_name(ic[0]->alias_);
        }

        return 1;
    }

    // ****************************** COMPONENT Sizes ******************************

    int
    Component::SetInputSize(dictionary d, input_map ingoing_connections)
    {
        Trace("\t\t\tComponent::SetInputSize ", path_ + "." + std::string(d["name"]));

        if (d.is_set("flatten"))
            SetInputSize_Flat(d, ingoing_connections);
        else
            SetInputSize_Index(d, ingoing_connections);
        return 0;
    }

    int
    Component::SetInputSizes(input_map ingoing_connections)
    {
        Kernel &k = kernel();

        Trace("\t\tComponent::SetInputSizes", path_);

        // Set input sizes (if possible)

        for (auto d : info_["inputs"])
            if (k.buffers[path_ + "." + std::string(d["name"])].empty())
                if (InputsReady(d, ingoing_connections))
                    SetInputSize(d, ingoing_connections);
        return 0;
    }

    int
    Component::SetOutputSize(dictionary d, input_map ingoing_connections)
    {
        Trace("\t\t\tComponent::SetOutputSize ", path_ + "." + std::string(d["name"]));

        if(d.contains("size"))
            throw setup_error(u8"Output \""+std::string(d["name"])+"\"+in group \""+path_+"\" can not have size attribute.", path_);

        range output_size; // FIXME: rename output_range
        std::string name = d.at("name");
        std::string full_name = path_ + "." + name;

        if (!ingoing_connections.count(full_name))
            return 0;

        for (auto c : ingoing_connections.at(full_name))
        {
            range output_matrix = kernel().buffers[c->source].get_range(); // FIXME: automatic matrix to range conection

            if (output_matrix.empty())
                return 0;

            output_size.extend(c->Resolve(output_matrix));
        }
        kernel().buffers[full_name].realloc(output_size.extent()); // FIXME: realloc with range argument
        Trace("\t\t\t\t\tComponent:: Alloc" + std::string(output_size), path_);

        return 1;
    }

    int
    Component::SetOutputSizes(input_map ingoing_connections)
    {
        Trace("\t\tComponent::SetOutputSizes", path_);
        for (auto &d : info_["outputs"])
            SetOutputSize(d, ingoing_connections);

        return 0;
    }

    int
    Component::SetSizes(input_map ingoing_connections)
    {

        Trace("\tComponent::SetSizes", path_);
        SetInputSizes(ingoing_connections);
        SetOutputSizes(ingoing_connections);

        return 0;
    }


    void
    Component::CheckRequiredInputs()
    {
        Kernel & k = kernel();
        for(dictionary d : info_["inputs"])
        if(!d.is_set("optional") && k.buffers[path_+"."+d["name"].as_string()].empty())
            throw setup_error("Component \""+info_["name"].as_string()+"\" has required input \""+d["name"].as_string()+"\" that is not connected.", path_);
    }



// ****************************** MODULE Sizes ******************************

    int
    Module::SetOutputSize(dictionary d, input_map ingoing_connections)
    {
        try
        {
            std::string size;
            if (d.contains("size"))
                size = std::string(d.at("size"));
            else
                throw setup_error("Output \""+std::string(d.at("name")) +"\" must have a value for \"size\".", path_);

            // FIX: special indirection
            while (!size.empty() && size[0] == '@' && size.find(',') == std::string::npos)
                size = GetValue(size.substr(1));
            
            if(size.empty())
                throw setup_error("Output \""+std::string(d.at("name")) +"\" must have a value for \"size\".", path_);
            std::vector<int> shape = EvaluateSizeList(size);
            matrix o;
            Bind(o, d.at("name"));
            o.realloc(shape);
            return 0;
        }
        catch (const std::invalid_argument &e)
        {
            //Notify(msg_fatal_error, e.what());
            throw setup_error("Size expression for output \""+std::string(d.at("name")) +"\" is invalid. "+e.what(), path_);
        }
        catch (...)
        {
            throw setup_error("Size expression for output \""+std::string(d.at("name")) +"\" is invalid.", path_);
        }
    }

    int
    Module::SetOutputSizes(input_map ingoing_connections)
    {
        if (!InputsReady(info_, ingoing_connections))
            return 0; // Cannot set size yet

        for (auto &d : info_["outputs"])
            SetOutputSize(d, ingoing_connections);

        return 0;
    }

    int
    Module::SetSizes(input_map ingoing_connections)
    {
        SetInputSizes(ingoing_connections);
        SetOutputSizes(ingoing_connections);
        return 0;
    }

    void
    Component::CalculateCheckSum(long &check_sum, prime &prime_number) // Calculates a value that depends on all parameters and output sizes; used for integrity testing of kernel and module
    {
        // Iterate over all outputs
        for (auto &d : info_["outputs"])
        {
            matrix output;
            Bind(output, d["name"]);
            for (long d : output.shape())
                check_sum += prime_number.next() * d;
        }

        // Iterate over all inputs

        for (auto &d : info_["inputs"])
        {
            matrix input;
            Bind(input, d["name"]);
            for (long d : input.shape())
                check_sum += prime_number.next() * d;
        }

        // Iterate obver all parameters

        for (auto &d : info_["parameters"])
        {
            parameter p;
            Bind(p, d["name"]);
            // std::cout << "Parameter: " << d["name"] << std::endl;

            if (p.type == string_type)
                check_sum += prime_number.next() * character_sum(p);
            else if (p.type == matrix_type)
                check_sum += prime_number.next() * p.matrix_value->size();
            else
                check_sum += prime_number.next() * p.as_int(); // FIXME: convert to long later
        }
        // std::cout << "Check sum: " << check_sum << std::endl;
    }

    // Connection

    Connection::Connection(std::string s, std::string t, range &delay_range, std::string alias)
    {
        source = peek_head(s, "[");
        source_range = range(peek_tail(s, "[", true));
        target = peek_head(t, "[");
        target_range = range(peek_tail(t, "[", true));
        delay_range_ = delay_range;
        flatten_ = false;
        alias_ = alias;
    }

    range
    Connection::Resolve(const range &source_output)
    {
        if (source_output.empty())
            return 0;
        // throw exception("Cannot resolve connection. Source output is empty."); //  FIXME: What is correct here? ************

        source_range.extend(source_output.rank());
        source_range.fill(source_output);
        range reduced_source = source_range.strip().trim();

        if (target_range.empty())
            target_range = reduced_source;
        else
        {
            int j = 0;
            for (int i = 0; i < target_range.rank() - 1; i++) // CHECK EMPTY DIMENSION
                if (target_range.empty(i) && j < reduced_source.rank())
                {
                    target_range.a_[i] = reduced_source.a_[j];
                    target_range.b_[i] = reduced_source.b_[j];
                    target_range.inc_[i] = reduced_source.inc_[j];

                    reduced_source.a_[j] = 0; // mark as used
                    reduced_source.b_[j] = 0;
                    reduced_source.inc_[j] = 0;
                    j++;
                }

            int s = 1;
            for (int i = 0; i < reduced_source.rank(); i++)
            {
                int si = reduced_source.size(i);
                s *= (si > 0 ? si : 1);
            }

            if (target_range.empty(target_range.rank() - 1) && j < reduced_source.rank())
            {
                target_range.a_[target_range.rank() - 1] = 0; // Check that dim is empty first
                target_range.b_[target_range.rank() - 1] = s;
                target_range.inc_[target_range.rank() - 1] = 1;
            }
        }
        int delay_size = delay_range_.trim().b_[0];
        if (delay_size > 1)
            target_range.push_front(0, delay_size);
        if(delay_size*source_range.size() != target_range.size())
            throw exception("Connection could not be resolved: "+source+"."+std::string(source_range)+"=>"+target+"."+std::string(target_range));

        return target_range;
    }

    void
    Connection::Tick()
    {
        auto &k = kernel();

        if (delay_range_.is_delay_0())
        {
            k.buffers[target].copy(k.buffers[source], target_range, source_range);
            // std::cout << source << " =0=> " << target << std::endl;
        }
        else if (delay_range_.empty() || delay_range_.is_delay_1())
        {
            // std::cout << source << " =1=> " << target << std::endl;
            k.buffers[target].copy(k.buffers[source], target_range, source_range);
        }

        else if (flatten_) // Copy flattened delayed values
        {
            // std::cout << source << " =F=> " << target << std::endl;
            matrix ctarget = k.buffers[target];
            int target_offset = target_range.a_[0];
            for (int i = delay_range_.a_[0]; i < delay_range_.b_[0]; i++) // FIXME: assuming continous range (inc==1)
            {
                matrix s = k.circular_buffers[source].get(i);

                for (auto ix = source_range; ix.more(); ix++)
                {
                    int source_index = s.compute_index(ix.index());
                    ctarget[target_offset++] = (*(s.data_))[source_index];
                }
            }
        }

        else if (delay_range_.a_[0] + 1 == delay_range_.b_[0]) // Copy indexed delayed value with single delay
        {
            // std::cout << source << " =D=> " << target << std::endl;
            matrix s = k.circular_buffers[source].get(delay_range_.a_[0]);
            k.buffers[target].copy(s, target_range, source_range);
        }

        else // Copy indexed delayed values with more than one element
        {
            // std::cout << source << " =DD=> " << target << std::endl;
            for (int i = delay_range_.a_[0]; i < delay_range_.b_[0]; i++) // FIXME: assuming continous range (inc==1)
            {
                matrix s = k.circular_buffers[source].get(i);
                int target_ix = i - delay_range_.a_[0]; // trim!
                range tr = target_range.tail();
                matrix t = k.buffers[target][target_ix];
                t.copy(s, tr, source_range);
            }
        }
    };

    void
    Connection::Print()
    {
        std::cout << "\t" << source << delay_range_.curly() << std::string(source_range) << " => " << target << std::string(target_range);
        if (!alias_.empty())
            std::cout << " \"" << alias_ << "\"";
        std::cout << '\n';
    }

    std::string
    Connection::Info()
    {
        std::string s = source + delay_range_.curly() + std::string(source_range) + " => " + target + std::string(target_range);
        if (!alias_.empty())
            s += " \"" + alias_ + "\"";
        return s;
    }

    // Class

    Class::Class(std::string n, std::string p) : module_creator(nullptr), name(n), path(p), info_(p)
    {
    }

    Class::Class(std::string n, ModuleCreator mc) : module_creator(mc), name(n)
    {
    }

    void
    Class::Print()
    {
        std::cout << name << ": " << path << '\n';
    }

    // Request

    Request::Request(std::string uri, long sid, std::string b) : body(b)
    {
        url = uri;
        session_id = sid;
        uri.erase(0, 1);
        std::string params = tail(uri, "?");
        // std::cout << params << std::endl;
        command = head(uri, "/");
        component_path = uri;
        parameters.parse_url(params);
    }

    bool operator==(Request &r, const std::string s)
    {
        return r.command == s;
    }

    // Kernel

    void
    Kernel::Clear()
    {
        // FIXME: retain persistent components

        for (auto [_, c] : components) // components contains pointers so nee need to be explcitly deleted
                                       // if(NOT PERSISTENT)
            delete c;
        components.clear();

        connections.clear();
        buffers.clear();
        max_delays.clear();
        circular_buffers.clear();
        parameters.clear();
        tasks.clear();

        clear_matrix_states();  // if(NOT PERSISTENT)

        tick = -1;
        // run_mode = run_mode_pause;
        tick_is_running = false;
        tick_time_usage = 0;
        tick_duration = 1; // default value
        actual_tick_duration = tick_duration;
        idle_time = 0;
        stop_after = -1;
        shutdown = false;
    }

    void
    Kernel::New()
    {
        Notify(msg_print, "New file");

        Clear();

        dictionary d;

        d["_tag"] = "group";
        d["name"] = "Untitled";
        d["groups"] = list();
        d["modules"] = list();
        d["widgets"] = list();
        d["connections"] = list();
        d["inputs"] = list();
        d["outputs"] = list();
        d["parameters"] = list();
        d["stop"] = "-1";

        SetCommandLineParameters(d);
        d["filename"] = ""; // Ignore filename at command line
        BuildGroup(d);
        info_ = d;

        run_mode = run_mode_stop;
        session_id = new_session_id(); // FIXME: Probably not necessary - done in clear
        SetUp();                       // FIXME: Catch exceptions if new fails
    }

    void
    Kernel::Tick()
    {

        tick_is_running = true;
        tick++;

        RunTasks();

        save_matrix_states();
        RotateBuffers();
        Propagate();

        CalculateCPUUsage();

        tick_is_running = false; 
    }

    bool
    Kernel::Terminate()
    {
        if (stop_after != -1 && tick >= stop_after)
        {
            if (options_.is_set("batch_mode"))
                run_mode = run_mode_quit;
            else
                run_mode = run_mode_pause;
        }
        return (stop_after != -1 && tick >= stop_after) || global_terminate;
    }

    void
    Kernel::ScanClasses(std::string path) // FIXME: Add error handling
    {
        if (!std::filesystem::exists(path))
        {
            std::cout << "Could not scan for classes \"" + path + "\". Directory not found." << std::endl;
            return;
        }
        for (auto &p : std::filesystem::recursive_directory_iterator(path))
            if (std::string(p.path().extension()) == ".ikc")
            {
                std::string name = p.path().stem();
                classes[name].path = p.path();
                classes[name].info_ = dictionary(p.path());
            }
    }

    void
    Kernel::ScanFiles(std::string path, bool system)
    {
        if (!std::filesystem::exists(path))
        {
            std::cout << "Could not scan for files in \"" + path + "\". Directory not found." << std::endl;
            return;
        }
        for (auto &p : std::filesystem::recursive_directory_iterator(path))
            if (std::string(p.path().extension()) == ".ikg")
            {
                std::string name = p.path().stem();

                if (system)
                    system_files[name] = p.path();
                else
                    user_files[name] = p.path();
            }
    }

    void
    Kernel::ListClasses()
    {
        std::cout << "\nClasses:" << std::endl;
        for (auto &c : classes)
            c.second.Print();
    }

    void
    Kernel::ResolveParameter(parameter &p, std::string &name)
    {
        if (*(p.resolved))
            return; // Already set from SetParameters

        std::size_t i = name.rfind(".");
        if (i == std::string::npos)
            return; // FIXME: Is this an error?

        auto c = components.at(name.substr(0, i));
        std::string parameter_name = name.substr(i + 1, name.size());
        c->ResolveParameter(p, parameter_name);
    }

    void
    Kernel::ResolveParameters() // Find and evaluate value or default // FIXME: return success
    {
        // All all componenets to initialize parameters programmatically

        for (auto &m : components)
            m.second->SetParameters();

        // resolve
        bool ok = true;
        for (auto p = parameters.rbegin(); p != parameters.rend(); p++) // Reverse order equals outside in in groups
        {
            std::size_t i = p->first.rfind(".");
            // Find component and parameter_name and resolve
            i = p->first.rfind(".");
            if (i != std::string::npos)
            {
                auto c = components.at(p->first.substr(0, i));
                std::string parameter_name = p->first.substr(i + 1, p->first.size());
                ok &= c->ResolveParameter(p->second, parameter_name);
            }
        }
        if(!ok)
        {
            for(auto & p : parameters)
                if(!*(p.second.resolved))
                    throw setup_error("Parameter \""+p.first+"\" could not be resolved.", p.first);
            throw setup_error("All parameters could not be resolved.");
        }
    }


    void
    Kernel::CalculateSizes()
    {
        try
        {
            // Build input table
            std::map<std::string, std::vector<Connection *>> ingoing_connections;
            for (auto &c : connections)
                ingoing_connections[c.target].push_back(&c);

        // Loop enough for all sizes to be calculated // FIXME: Restore progress calculation *******************
        for(int i=0; i<components.size(); i++)
            for(auto & [n, c] : components)
                c->SetSizes(ingoing_connections);

            for(auto & [n, c] : components)
                c->CheckRequiredInputs();
        }
        catch (fatal_error &e)
        {
            //Notify(msg_fatal_error, e.message()); // FIXME: Remove
            throw setup_error("Could not calculate input and output sizes. "+e.message(), e.path());
        }

        catch (setup_error &e)
        {
            Notify(msg_fatal_error, e.message()); // FIXME: Remove
            throw setup_error("Could not calculate input and output sizes. "+e.message(), e.path());
        }

        catch (...)
        {
            throw setup_error("Could not calculate input and output sizes.");
        }
    }

    void
    Kernel::CalculateDelays()
    {
        for (auto &c : connections)
        {
            if (!max_delays.count(c.source))
                max_delays[c.source] = 0;
            if (c.delay_range_.extent()[0] > max_delays[c.source])
            {
                max_delays[c.source] = c.delay_range_.extent()[0];
            }
        }
    }

    void
    Kernel::InitCircularBuffers()
    {
        for (auto it : max_delays)
        {
            if (it.second <= 1)
                continue;
            if (buffers.count(it.first))
                circular_buffers.emplace(it.first, CircularBuffer(buffers[it.first], it.second));
        }
    }

    void
    Kernel::RotateBuffers()
    {
        for (auto &it : circular_buffers)
            it.second.rotate(buffers[it.first]);
    }

    void
    Kernel::ListComponents()
    {
        std::cout << "\nComponents:" << std::endl;
        for (auto &m : components)
            m.second->print();
    }

    void
    Kernel::ListConnections()
    {
        std::cout << "\nConnections:" << std::endl;
        for (auto &c : connections)
            c.Print();
    }

    void
    Kernel::ListInputs()
    {
        std::cout << "\nInputs:" << std::endl;
        for (auto &i : buffers)
            std::cout << "\t" << i.first << i.second.shape() << std::endl;
    }

    void Kernel::ListOutputs()
    {
        std::cout << "\nOutputs:" << std::endl;
        for (auto &o : buffers)
            std::cout << "\t" << o.first << o.second.shape() << std::endl;
    }

    void
    Kernel::ListBuffers()
    {
        std::cout << "\nBuffers:" << std::endl;
        for (auto &i : buffers)
            std::cout << "\t" << i.first << i.second.shape() << std::endl;
    }

    void
    Kernel::ListCircularBuffers()
    {
        if (circular_buffers.empty())
            return;

        std::cout << "\nCircularBuffers:" << std::endl;
        for (auto &i : circular_buffers)
            std::cout << "\t" << i.first << " " << i.second.buffer_.size() << " " << i.second.buffer_[0].rank() << i.second.buffer_[0].shape() << std::endl;
    }

    void
    Kernel::ListTasks()
    {
        for (auto &task_group : tasks)
        {
            std::cout << "\nTasks:" << std::endl;
            for (auto &task : task_group)
                std::cout << "\t" << task->Info() << std::endl;
        }
    }

    void
    Kernel::ListParameters()
    {
        std::cout << "\nParameters:" << std::endl;
        for (auto &p : parameters)
            std::cout << "\t" << p.first << ": " << p.second << std::endl;
    }

    void
    Kernel::PrintLog()
    {
        for (auto &s : log)
            std::cout << "ikaros: " << s.level_ << ": " << s.message_ << std::endl;
        log.clear();
    }

    Kernel::Kernel() : tick(0),
                       run_mode(run_mode_pause),
                       tick_is_running(false),
                       tick_time_usage(0),
                       actual_tick_duration(0), // FIME: Use desired tick duration here
                       idle_time(0),
                       stop_after(-1),
                       tick_duration(1),
                       shutdown(false),
                       session_id(new_session_id()),
                       needs_reload(true)
    {
        cpu_cores = std::thread::hardware_concurrency();
<<<<<<< HEAD
        thread_pool = new ThreadPool(cpu_cores > 1 ? cpu_cores - 1 : 1); // FIXME: optionally use ikg parameters
=======
        thread_pool = new ThreadPool(cpu_cores > 1 ? cpu_cores-1 : 1); // FIXME: optionally use ikg parameters
        //thread_pool = new ThreadPool(1); // FIXME: optionally use ikg parameters

>>>>>>> d7f07b69
    }

    // Functions for creating the network

    void
    Kernel::AddInput(std::string name, dictionary parameters) // FIXME: use name as argument insteas of parameters
    {
        buffers[name] = matrix().set_name(parameters["name"]);
    }

    void
    Kernel::AddOutput(std::string name, dictionary parameters)
    {
        buffers[name] = matrix().set_name(parameters["name"]);
    }

    void
    Kernel::AddParameter(std::string name, dictionary params)
    {
        parameters.emplace(name, parameter(params));
    }

    void
    Kernel::SetParameter(std::string name, std::string value)
    {
        if (!parameters.count(name))
            throw exception("Parameter \"" + name + "\" could not be set because it doees not exist.");

        try
        {
            parameters[name] = value;
            parameters[name].info_["value"] = value;
        }
        catch (...)
        {
            throw exception("Parameter \"" + name + "\" could not be set. Check that parameter exist and that the data type and value is correct.");
        }
    }

    void
    Kernel::AddGroup(dictionary info, std::string path)
    {
        current_component_info = info;
        current_component_path = path;

        if(components.count(current_component_path)> 0)
            throw exception("Module or group named \""+current_component_path+"\" already exists.", path);

        components[current_component_path] = new Group(); // Implicit argument passing as for components
    }

    void
    Kernel::AddModule(dictionary info, std::string path)
    {
        current_component_info = info;
        current_component_path = path + "." + std::string(info["name"]);

        if(components.count(current_component_path)> 0)
            throw exception("Module or group with this name already exists. \""+std::string(info["name"])+"\".", path);

        std::string classname = info["class"];

        if(!classname.empty() && classname[0] == '@')
        {
            Component * c = components.at(path);
            classname = c->GetValue(classname.substr(1));
            info["class"] = classname;
        }

        if(!classes.count(classname))
            throw exception("Class \""+classname+"\" does not exist.", path);

if(classes[classname].path.empty())
        throw setup_error("Class file \""+classname+".ikc\" could not be found.", path);

        info.merge(dictionary(classes[classname].path)); // merge with class data structure

        if (classes[classname].module_creator == nullptr)
        {
            if (info.is_not_set("no_code"))
                std::cout << "Class \"" << classname << "\" has no installed code. Creating group." << std::endl; // throw exception("Class \""+classname+"\" has no installed code. Check that it is included in CMakeLists.txt."); // TODO: Check that this works for classes that are allowed to have no code
            info["_tag"] = "module";
            BuildGroup(info, path); // FIXME: This is probably not working correctly
        }
        else
            components[current_component_path] = classes[classname].module_creator();
    }

    void
    Kernel::AddConnection(dictionary info, std::string path)
    {
        std::string souce = path + "." + std::string(info["source"]); // FIXME: Look for global paths later - string conversion should not be necessary
        std::string target = path + "." + std::string(info["target"]);

        std::string delay_range = info.contains("delay") ? info["delay"] : ""; // FIXME: return "" if name not in dict - or use containts *********
        std::string alias = info.contains("alias") ? info["alias"] : "";       // FIXME: return "" if name not in dict - or use containts *********

        if (delay_range.empty() || delay_range == "null") // FIXME: return "" if name not in dict - or use contains *********
            delay_range = "[1]";
        else if (delay_range[0] != '[')
            delay_range = "[" + delay_range + "]";
        range r(delay_range);
        connections.push_back(Connection(souce, target, r, alias));
    }

    void Kernel::LoadExternalGroup(dictionary d)
    {
        std::string path = d["external"];
        dictionary external(path);
        external["name"] = d["name"]; // FIXME: Just in case - check for errors later
        d.merge(external);
        d.erase("external");
    }

    void
    Kernel::BuildGroup(dictionary d, std::string path) // Traverse dictionary and build all items at each level, FIXME: rename AddGroup later
    {
        try
        {
            if(std::string(d["_tag"]) != "group")
                throw setup_error("Main element is '"+std::string(d["_tag"])+"' but must be 'group' for ikg-file.");

            if(!d.contains("name"))
                throw setup_error("Groups must have a name.", path);

            std::string name = validate_identifier(d["name"]);
            if(!path.empty())
                name = path+"."+name;

            if(d.contains("external"))
                LoadExternalGroup(d);

            AddGroup(d, name);

            for(auto g : d["groups"])
                BuildGroup(g, name);
            for(auto m : d["modules"])
                AddModule(m, name);
            for(auto c : d["connections"])
                AddConnection(c, name);

            if(d["widgets"].is_null())
                d["widgets"] = list();
        }
        catch(const exception& e)
        {
            throw setup_error("Build group failed for "+path+": "+e.message());
        }
        catch(const std::exception& e)
        {
            throw setup_error("Build group failed for "+path+": "+std::string(e.what()), path);
        }
    }


    void
    Kernel::InitComponents()
    {
        // Call Init for all modules (after CalcalateSizes and Allocate)
        for (auto &c : components)
            try
            {
                c.second->Init();
            }
            catch (const fatal_error &e)
            {
                throw init_error(u8"Fatal error. Init failed for \""+c.second->path_+"\": "+std::string(e.what()), c.second->path_);
            }
            catch (const std::exception &e)
            {
                throw init_error(u8"Init failed for "+c.second->path_+": "+std::string(e.what()), c.second->path_);
            }
            catch(...)
            {
                throw init_error(u8"Init failed");
            }
    }


    void
    Kernel::SetCommandLineParameters(dictionary &d) // Add command line arguments - will override XML - probably not correct ******************
    {

        for (auto &x : options_.d)
            d[x.first] = x.second;

        d["filename"] = options_.stem();

        if (d.contains("stop"))
            stop_after = d["stop"];

        if (d.contains("tick_duration"))
            tick_duration = d["tick_duration"];
    }

    void
    Kernel::LoadFile()
    {
        std::lock_guard<std::recursive_mutex> lock(kernelLock);
        try
        {
            if(components.size() > 0)
                Clear();
            if(!std::filesystem::exists(options_.full_path()))
                throw load_failed(u8"File \""+options_.full_path()+"\" does not exist.");

                try
                {
                    dictionary d = dictionary(options_.full_path());
                    SetCommandLineParameters(d);
                    BuildGroup(d);
                    info_ = d;
                    session_id = new_session_id();
                    SetUp();
                    Notify(msg_print, u8"Loaded "s+options_.full_path());

                    CalculateCheckSum();
                    //ListBuffers();  // FIXME: remove
                    //ListConnections();
                    needs_reload = false;
                }
                catch(const exception& e)
                {
                    throw load_failed(u8"Load file failed for "s+options_.full_path()+". "+e.message(), e.path());
                }
                catch(const std::exception& e)
                {
                    throw load_failed(u8"Load file failed for "s+options_.full_path()+". "+e.what());
                }

        }
        catch(const exception& e)
        {
            Notify(msg_warning, e.what(), e.path()); // Do not exit if not in batch mode // FIXME: Check this
        }
    }


    void
    Kernel::CalculateCheckSum()
    {
        if (!info_.contains("check_sum"))
            return;

        long correct_check_sum = info_["check_sum"];
        long calculated_check_sum = 0;
        prime prime_number;

        // Iterate over task lists to test partitioning

        calculated_check_sum += prime_number.next() * tasks.size();
        for (auto &t : tasks)
            calculated_check_sum += prime_number.next() * t.size();

        // Iterate over components

        for (auto &[n, c] : components)
            c->CalculateCheckSum(calculated_check_sum, prime_number);
        if (correct_check_sum == calculated_check_sum)
            std::cout << "Correct Check Sum: " << calculated_check_sum << std::endl;
        else
        {
            std::string msg = "Incorrect Check Sum: " + std::to_string(calculated_check_sum) + " != " + std::to_string(correct_check_sum);
            Notify(msg_fatal_error, msg);
            if (info_.is_set("batch_mode"))
            {
                delete socket;
                exit(1);
            }
        }
    }

    dictionary
    Kernel::GetModuleInstantiationInfo()
    {
        dictionary d;
        d["Constant"] = "1";
        d["Print"] = "2";
        return d;
    }

    void
    Kernel::Save() // Simple save function in present file from kernel data
    {
        std::cout << "ERROR: SAVE SHOULD NEVER BE CALLED" << std::endl;

        std::string data = xml();

        // std::cout << data << std::endl;

        std::ofstream file;
        std::string filename = add_extension(info_["filename"], ".ikg"); // FIXME: ADD DIRECTORY PATH – USER DATA ********
        file.open(filename);
        file << data;
        file.close();
        // needs_reload = true;
    }

    void
    Kernel::LogStart()
    {
        Socket socket;
        char b[2048];
        socket.Get("www.ikaros-project.org", 80, "GET /start3/ HTTP/1.1\r\nHost: www.ikaros-project.org\r\nConnection: close\r\n\r\n", b, 1024);
        socket.Close();
    }

    void
    Kernel::LogStop()
    {
        Socket socket;
        char b[2048];
        socket.Get("www.ikaros-project.org", 80, "GET /stop3/ HTTP/1.1\r\nHost: www.ikaros-project.org\r\nConnection: close\r\n\r\n", b, 1024);
        socket.Close();
    }

    void
    Kernel::Propagate()
    {

        for (auto &c : connections)
            if (c.delay_range_.is_delay_0())
                continue;
            else
                c.Tick();
    }

    void
    Kernel::InitSocket(long port)
    {
        try
        {
            socket = new ServerSocket(port);
        }
        catch (const exception& e)
        {
            throw fatal_error("Ikaros is unable to start a webserver on port " + std::to_string(port) + ". Make sure no other ikaros process is running and try again.");
        }

        httpThread = new std::thread(Kernel::StartHTTPThread, this);
    }

    void
    Kernel::PruneConnections()
    {
        for (auto it = connections.begin(); it != connections.end();)
        {
            if (buffers.count(it->source) && buffers.count(it->target))
                it++;
            else
            {
                Notify(msg_print, u8"Pruning " + it->source + "=>" + it->target);
                it = connections.erase(it);
            }
        }
    }

    /*************************
     *
     *  Task sorting
     *
     *************************/

    bool
    Kernel::dfsCycleCheck(const std::string &node, const std::unordered_map<std::string, std::vector<std::string>> &graph, std::unordered_set<std::string> &visited, std::unordered_set<std::string> &recStack)
    {
        if (recStack.find(node) != recStack.end())
            return true;

        if (visited.find(node) != visited.end())
            return false;

        visited.insert(node);
        recStack.insert(node);

        if (graph.find(node) != graph.end())
            for (const std::string &neighbor : graph.at(node))
                if (dfsCycleCheck(neighbor, graph, visited, recStack))
                    return true;
        recStack.erase(node);
        return false;
    }

    bool
    Kernel::hasCycle(const std::vector<std::string> &nodes, const std::vector<std::pair<std::string, std::string>> &edges)
    {
        std::unordered_map<std::string, std::vector<std::string>> graph;
        for (const auto &edge : edges)
            graph[edge.first].push_back(edge.second);

        std::unordered_set<std::string> visited;
        std::unordered_set<std::string> recStack;

        for (const std::string &node : nodes)
            if (visited.find(node) == visited.end() && (dfsCycleCheck(node, graph, visited, recStack)))
                return true;

        return false;
    }

    void
    Kernel::dfsSubgroup(const std::string &node, const std::unordered_map<std::string, std::vector<std::string>> &graph, std::unordered_set<std::string> &visited, std::vector<std::string> &component)
    {
        visited.insert(node);
        component.push_back(node);

        if (graph.find(node) != graph.end())
        {
            for (const std::string &neighbor : graph.at(node))
            {
                if (visited.find(neighbor) == visited.end())
                    dfsSubgroup(neighbor, graph, visited, component);
            }
        }
    }

    std::vector<std::vector<std::string>>
    Kernel::findSubgraphs(const std::vector<std::string> &nodes, const std::vector<std::pair<std::string, std::string>> &edges)
    {
        std::unordered_map<std::string, std::vector<std::string>> graph;
        for (const auto &edge : edges)
        {
            graph[edge.first].push_back(edge.second);
            graph[edge.second].push_back(edge.first);
        }

        std::unordered_set<std::string> visited;
        std::vector<std::vector<std::string>> components;

        for (const std::string &node : nodes)
        {
            if (visited.find(node) == visited.end())
            {
                std::vector<std::string> component;
                dfsSubgroup(node, graph, visited, component);
                components.push_back(component);
            }
        }

        return components;
    }

    void
    Kernel::topologicalSortUtil(const std::string &node, const std::unordered_map<std::string, std::vector<std::string>> &graph, std::unordered_set<std::string> &visited, std::stack<std::string> &Stack)
    {
        visited.insert(node);

        if (graph.find(node) != graph.end())
        {
            for (const std::string &neighbor : graph.at(node))
            {
                if (visited.find(neighbor) == visited.end())
                    topologicalSortUtil(neighbor, graph, visited, Stack);
            }
        }
        Stack.push(node);
    }

    std::vector<std::string>
    Kernel::topologicalSort(const std::vector<std::string> &component, const std::unordered_map<std::string, std::vector<std::string>> &graph)
    {
        std::unordered_set<std::string> visited;
        std::stack<std::string> Stack;

        for (const std::string &node : component)
            if (visited.find(node) == visited.end())
                topologicalSortUtil(node, graph, visited, Stack);

        std::vector<std::string> sortedSubgraph;
        while (!Stack.empty())
        {
            sortedSubgraph.push_back(Stack.top());
            Stack.pop();
        }

        return sortedSubgraph;
    }

    std::vector<std::vector<std::string>>
    Kernel::sort(std::vector<std::string> nodes, std::vector<std::pair<std::string, std::string>> edges)
    {
        if (hasCycle(nodes, edges))
            throw setup_error("Network has zero-delay loops");
        else
        {

            std::vector<std::vector<std::string>> components = findSubgraphs(nodes, edges);

            // Rebuild the original graph for directed edges
            std::unordered_map<std::string, std::vector<std::string>> graph;
            for (const auto &edge : edges)
            {
                graph[edge.first].push_back(edge.second);
            }

            std::vector<std::vector<std::string>> result;

            for (const auto &component : components)
            {
                std::vector<std::string> sortedSubgraph = topologicalSort(component, graph);
                result.push_back(sortedSubgraph);
                for (const auto &node : sortedSubgraph)
                {
                }
            }

            return result;
        }
    }

    void
    Kernel::SortTasks()
    {
        std::vector<std::string> nodes;
        std::vector<std::pair<std::string, std::string>> arcs;
        std::map<std::string, Task *> task_map;

        for (auto &[s, c] : components)
        {
            nodes.push_back(s);
            task_map[s] = c; // Save in task map
        }

        for (auto &c : connections) // Only zero-delay connections are sorted into tasks
            if (c.delay_range_.is_delay_0())
            {
                std::string s = peek_rhead(c.source, ".");
                std::string t = peek_rhead(c.target, ".");
                std::string cc = "CON(" + s + "," + t + ")"; // Connection node name

                nodes.push_back(cc);
                arcs.push_back({s, cc});
                arcs.push_back({cc, t});
                task_map[cc] = &c; // Save in task map
            }

        auto r = sort(nodes, arcs);

        // Fill task list

        tasks.clear();
        for (auto s : r)
        {
            std::vector<Task *> task_list;
            bool priority_task = false;
            for (auto ss : s)
            {
                if (task_map[ss]->Priority())
                    priority_task = true;
                task_list.push_back(task_map[ss]); // Get task pointer here
            }
            if (priority_task)
                tasks.insert(tasks.begin(), task_list);
            else
                tasks.push_back(task_list);

        }
    }



    void Kernel::RunTasks()
    {
        std::vector<std::unique_ptr<TaskSequence>> sequences;
    
        try {
            // Create and submit tasks
            for (auto &task_sequence : tasks) {
                auto ts = std::make_unique<TaskSequence>(task_sequence);
                thread_pool->submit(ts.get());
                sequences.push_back(std::move(ts));
            }
    
            // Wait for completion using the blocking wait method
            for (auto &ts : sequences) {
                ts->waitForCompletion();
            }
        } catch (const std::exception &e) {
            Notify(msg_fatal_error, "Error during task execution: " + std::string(e.what()));
        }
    }


    /*
    void
    Kernel::RunTasks()
    {
        std::vector<TaskSequence *> sequences;

        for(auto & task_sequence : tasks)
        {
            auto ts = new TaskSequence(task_sequence);
            sequences.push_back(ts);
            thread_pool->submit(ts);
        }
        // WAIT FOR COMPLETION

        bool working = true;
        while(working)
        {
            working =false;
            for(auto ts: sequences)
                if(!ts->isCompleted())
                    working = true;     
        }

        for(auto ts: sequences)
            delete ts;
    }
*/


    void
    Kernel::RunTasksInSingleThread()
    {
        for(auto & task_group : tasks)
            for(auto & task: task_group)
                task->Tick();
    }



    void
    Kernel::SetUp()
    {
        try
        {
            PruneConnections();
            SortTasks();
            ResolveParameters();
            // ListParameters();
            CalculateDelays();
            CalculateSizes();
            //ListConnections(); // FIXME: Add flags for this
            //ListInputs();
            ListOutputs();

            InitCircularBuffers();
            InitComponents();

            if (info_.is_set("info"))
            {
                ListParameters();
                //ListComponents();
                ListConnections();
                ListInputs();
                ListOutputs();
                //ListBuffers();
                //ListCircularBuffers();
                //ListTasks();
            }

            LogStart();
            // PrintLog();
        }
        catch (exception &e)
        {
            throw setup_error("SetUp Failed. "+e.message(), e.path());
        }
        catch(std::exception & e)
        {
            throw setup_error("SetUp Failed. "+std::string(+e.what()));
        }
    }


    void
    Kernel::Run() // START-UP + RUN MAIN LOOP => Two functions?? *************
    {
        // Main loop
        while (run_mode > run_mode_quit && !global_terminate) // Not quit
        {
            while (!Terminate() && run_mode > run_mode_quit)
            {
<<<<<<< HEAD
                while (sending_ui_data)
                {
                }
                while (handling_request)
                {
                }

                if (run_mode == run_mode_realtime)
                    lag = timer.WaitUntil(double(tick + 1) * tick_duration);
                else if (run_mode == run_mode_play)
=======
                if(run_mode == run_mode_realtime)
                    lag = timer.WaitUntil(double(tick+1)*tick_duration);
                else if(run_mode == run_mode_play)
>>>>>>> d7f07b69
                {
                    timer.SetTime(double(tick + 1) * tick_duration); // Fake time increase // FIXME: remove sleep in batch mode
                    Sleep(0.01);
                }
                else
                    Sleep(0.01); // Wait 10 ms to avoid wasting cycles if there are no requests

                // Run_mode may have changed during the delay - needs to be checked again

                if (run_mode == run_mode_realtime || run_mode == run_mode_play)
                {
                    actual_tick_duration = intra_tick_timer.GetTime();
                    intra_tick_timer.Restart();
                    try
                    {
                        std::lock_guard<std::recursive_mutex> lock(kernelLock);
                        Tick();
                    }
                    catch (std::exception &e)
                    {
                        // std::cout << e.what() << std::endl;
                        Notify(msg_fatal_error, (e.what()));
                        return;                 // FIXME: THROW INSTEAD
                    }
                    tick_time_usage = intra_tick_timer.GetTime();
                    idle_time = tick_duration - tick_time_usage;
                }
            }
            Stop();
            Sleep(0.1);
        }
    }

<<<<<<< HEAD
    bool
    Kernel::Notify(int msg, std::string message, std::string path)
    {

        static std::mutex mtx;
        std::lock_guard<std::mutex> lock(mtx); // Lock the mutex
=======
        bool
        Kernel::Notify(int msg, std::string message, std::string path)
        {
            static std::mutex mtx;
            std::lock_guard<std::mutex> lock(mtx); // Lock the mutex
>>>>>>> d7f07b69

        log.push_back(Message(msg, message, path));

        std::cout << "ikaros: " << message;
        if (!path.empty())
            std::cout << " (" << path << ")";
        std::cout << std::endl;

        if (msg <= msg_fatal_error)
            global_terminate = true;
        return true;
    }

    //
    //  Serialization
    //

    std::string
    Component::json()
    {
        return info_.json();
    }

    std::string
    Component::xml()
    {
        return info_.xml("group");
    }

    std::string
    Kernel::json()
    {
        return info_.json();
    }

    std::string
    Kernel::xml()
    {
        if (components.empty())
            return "";
        else
            return components.begin()->second->xml();
    }

    //
    // WebUI
    //

    void
    Kernel::SendImage(matrix &image, std::string &format) // Compress image to jpg and send from memory after base64 encoding
    {
        long size = 0;
        unsigned char *jpeg = nullptr;
        size_t output_length = 0;

        if (format == "rgb" && image.rank() == 3 && image.size(0) == 3)
            jpeg = (unsigned char *)create_color_jpeg(size, image, 90);

        else if (format == "gray" && image.rank() == 2)
            jpeg = (unsigned char *)create_gray_jpeg(size, image, 0, 1, 90);

        else if (image.rank() == 2) // taking our chances with the format...
            jpeg = (unsigned char *)create_pseudocolor_jpeg(size, image, 0, 1, format, 90);

        if (!jpeg)
        {
            socket->Send("\"\"");
            return;
        }

        char *jpeg_base64 = base64_encode(jpeg, size, &output_length);
        socket->Send("\"data:image/jpeg;base64,");
        bool ok = socket->SendData(jpeg_base64, output_length);
        socket->Send("\"");
        destroy_jpeg(jpeg);
        free(jpeg_base64);
    }

    void
    Kernel::Stop()
    {
<<<<<<< HEAD
        while (tick_is_running)
        {
        }

=======
>>>>>>> d7f07b69
        run_mode = std::min(run_mode_stop, run_mode);
        tick = -1;
        timer.Pause();
        timer.SetPauseTime(0);
        LogStop();
        Clear(); // Delete all modules
        needs_reload = true;
    }

    void
    Kernel::Pause()
    {
<<<<<<< HEAD
        while (tick_is_running)
        {
        }

        if (needs_reload)
=======
        if(needs_reload)
>>>>>>> d7f07b69
        {
            LoadFile();
            run_mode = run_mode_pause;
        }
        else
        {
            run_mode = run_mode_pause;
            timer.Pause();
            timer.SetPauseTime(GetTime() + tick_duration);
        }
    }

    void
    Kernel::Realtime()
    {
<<<<<<< HEAD
        while (tick_is_running)
        {
        }

        if (needs_reload)
        {
            // Clear();
            LoadFile();
            run_mode = run_mode_realtime;
        }
        else
        {

            Pause();
            timer.Continue();
            run_mode = run_mode_realtime;
        }
=======
        if(needs_reload)
            LoadFile();
     
        Pause();
        timer.Continue(); 
        run_mode = run_mode_realtime;
>>>>>>> d7f07b69
    }

    void
    Kernel::Play()
    {
<<<<<<< HEAD
        while (tick_is_running)
        {
        }

        if (needs_reload)
        {
            // Clear();
=======
        if(needs_reload)
>>>>>>> d7f07b69
            LoadFile();
  
        run_mode = run_mode_play;
        timer.Continue();
    }

    void
    Kernel::DoSendDataHeader()
    {
        Dictionary header;
        header.Set("Session-Id", std::to_string(session_id).c_str());
        header.Set("Package-Type", "data");
        header.Set("Content-Type", "application/json");
        header.Set("Cache-Control", "no-cache");
        header.Set("Cache-Control", "no-store");
        header.Set("Pragma", "no-cache");
        header.Set("Expires", "0");
        socket->SendHTTPHeader(&header);
    }

    void
    Kernel::DoSendDataStatus()
    {
        std::string nm = std::string(info_["filename"]); // FIXME ******************************
        if (nm.find("/") != std::string::npos)
            nm = rtail(nm, "/");

        socket->Send("\t\"file\": \"%s\",\n", nm.c_str());

#if DEBUG
        socket->Send("\t\"debug\": true,\n");
#else
        socket->Send("\t\"debug\": false,\n");
#endif

        socket->Send("\t\"state\": %d,\n", run_mode);
        if (stop_after != -1)
        {
            socket->Send("\t\"tick\": \"%d / %d\",\n", tick, stop_after);
            socket->Send("\t\"progress\": %f,\n", double(tick) / double(stop_after));
        }
        else
        {
            socket->Send("\t\"progress\": 0,\n");
        }

        // Timing information

        double uptime = uptime_timer.GetTime();
        double total_time = GetTime();

        socket->Send("\t\"timestamp\": %ld,\n", GetTimeStamp());
        socket->Send("\t\"uptime\": %.2f,\n", uptime);
        socket->Send("\t\"tick_duration\": %f,\n", tick_duration);
        socket->Send("\t\"cpu_cores\": %d,\n", cpu_cores);

        switch (run_mode)
        {
        case run_mode_stop:
            socket->Send("\t\"tick\": \"-\",\n");
            socket->Send("\t\"time\": \"-\",\n");
            socket->Send("\t\"ticks_per_s\": \"-\",\n");
            socket->Send("\t\"actual_duration\": \"-\",\n");
            socket->Send("\t\"lag\": \"-\",\n");
            socket->Send("\t\"time_usage\": 0,\n");
            socket->Send("\t\"cpu_usage\": 0,\n");
            break;

        case run_mode_pause:
            socket->Send("\t\"tick\": %lld,\n", GetTick());
            socket->Send("\t\"time\": %.2f,\n", GetTime());
            socket->Send("\t\"ticks_per_s\": \"-\",\n");
            socket->Send("\t\"actual_duration\": \"-\",\n");
            socket->Send("\t\"lag\": \"-\",\n");
            socket->Send("\t\"time_usage\": %f,\n", actual_tick_duration > 0 ? tick_time_usage / actual_tick_duration : 0);
            socket->Send("\t\"cpu_usage\": %f,\n", cpu_usage);
            break;

        case run_mode_realtime:
        default:
            socket->Send("\t\"tick\": %lld,\n", GetTick());
            socket->Send("\t\"time\": %.2f,\n", GetTime());
            socket->Send("\t\"ticks_per_s\": %.2f,\n", tick > 0 ? double(tick) / total_time : 0);
            socket->Send("\t\"actual_duration\": %f,\n", actual_tick_duration);
            socket->Send("\t\"lag\": %f,\n", lag);
            socket->Send("\t\"time_usage\": %f,\n", actual_tick_duration > 0 ? tick_time_usage / actual_tick_duration : 0);
            socket->Send("\t\"cpu_usage\": %f,\n", cpu_usage);
            break;
        }
    }

    void
    Kernel::DoSendLog(Request &request)
    {
        socket->Send(",\n\"log\": [");
        std::string sep;
        for (auto line : log)
        {
            socket->Send(sep + line.json());
            sep = ",";
        }
        socket->Send("]");
        log.clear();
    }

    void
    Kernel::DoSendData(Request &request)
    {
        sending_ui_data = true; // must be set while main thread is still running
<<<<<<< HEAD
        while (tick_is_running)
        {
        }
=======

>>>>>>> d7f07b69

        DoSendDataHeader();

        socket->Send("{\n");

        DoSendDataStatus();

        socket->Send("\t\"data\":\n\t{\n");

        std::string data = request.parameters["data"]; // FIXME: Check that it exists ******** or return ""
        std::string root;
        if (request.parameters.contains("root"))
            root = std::string(request.parameters["root"]);

        std::string sep = "";
        bool sent = false;

        while(!data.empty()) // FIXME: CHeck the we do not run out of time here and break if next tick is about to start.
        {
            std::string source = head(data, ",");
            std::string key = source;


            if(source.find("@") != std::string::npos && components.count(root) > 0)
            {
                Component *c = components[root]; // FIXME: Handle exceptions
                source = c->GetValue(source);
            }

            std::string format = rtail(source, ":");
            std::string source_with_root = root + "." + source;

            if(buffers.count(source_with_root))
            {
                if (format.empty())
                {
                    sent = socket->Send(sep + "\t\t\"" + key + "\": " + buffers[source_with_root].json());
                }
                else if(format=="rgb")
                { 
                        // sent = socket->Send(sep + "\t\t\"" + key + ":"+format+"\": ");
                        sent = socket->Send(sep + "\t\t\"" + key + "\": ");
                        SendImage(buffers[source_with_root], format);
                }
                else if(format=="gray" || format=="red" || format=="green" || format=="blue" || format=="spectrum" || format=="fire")
                { 
                    sent = socket->Send(sep + "\t\t\"" + key + "\": ");
                        SendImage(buffers[source_with_root], format);
                }
            }
            else if (parameters.count(source_with_root))
            {
                sent = socket->Send(sep + "\t\t\"" + key + "\": " + parameters[source_with_root].json());
            }

            else
            {
                // sent = socket->Send(sep + "\t\t\"" + key + "\": \""+source+"\""); // ERROR: Does not exist, do not send
            }

            if(sent)
                sep = ",\n";
        }

        socket->Send("\n\t}");
        DoSendLog(request);
<<<<<<< HEAD
        socket->Send(",\n\t\"has_data\": " + std::to_string(!tick_is_running) + "\n"); // new tick has started during sending; there may be data but it cannot be trusted
=======
        socket->Send(",\n\t\"has_data\": "+std::to_string(!tick_is_running)+"\n"); // new tick has started during sending; there may be data but it cannot be trusted // FIXME: Never happens
>>>>>>> d7f07b69
        socket->Send("}\n");

        sending_ui_data = false;
    }

    void
    Kernel::DoNew(Request &request)
    {
        New();
        DoUpdate(request); // FIXME: OR SEND NETWORK
    }

    void
    Kernel::DoOpen(Request &request)
    {
        std::string file = request.parameters["file"];
        std::string where = request.parameters["where"];
        Stop();
        if (where == "system")
            options_.path_ = system_files.at(file);
        else
            options_.path_ = user_files.at(file);
        try
        {
            LoadFile();
        }
        catch (const std::exception &e)
        {
            std::cerr << e.what() << '\n';
            Notify(msg_warning, "File \"" + file + "\" could not be loaded"); // FIXME: better error message - alert? HTTP reply with error code
            New();
        }

        DoSendNetwork(request);
    }

    void
    Kernel::DoSave(Request &request) // Save data received from WebUI
    {
        dictionary d;
        try
        {

            std::cout << request.body.size() << std::endl;
            d = parse_json(request.body);
        }
        catch (const std::exception &e)
        {
            std::cerr << e.what() << '\n';
            std::cout << "INTERNAL ERROR: Could not parse json.\n"
                      << request.body << std::endl;
            return;
        }

        // Sanitize file name

        std::filesystem::path path = add_extension(std::string(d["filename"]), ".ikg");
        std::string filename = path.filename();

        d["filename"] = ""; // Do not include filename in file // FIXME: Remove key from dict
        std::string data = d.xml("group", {"module/parameters", "module/inputs", "module/outputs", "module/authors", "module/descriptions", "group/views", "module.description"});
        std::ofstream file;
        file.open(filename);
        file << data;
        file.close();
        options_.path_ = filename;
        needs_reload = true;

        d["filename"] = options_.stem();
        info_ = d;

        DoUpdate(request);
    }

    void
    Kernel::DoQuit(Request &request)
    {
        Notify(msg_print, "quit");
        Stop();
        run_mode = run_mode_quit;
        DoUpdate(request);
    }

    void
    Kernel::DoStop(Request &request)
    {
        // td::cout << "Kernel::DoStop" << std::endl;
        Notify(msg_print, "stop");
        Stop();
        DoUpdate(request);
    }

    void
    Kernel::DoSendFile(std::string file)
    {
        if (file[0] == '/')
            file = file.erase(0, 1); // Remove initial slash

        // if(socket->SendFile(file, ikc_dir))  // Check IKC-directory first to allow files to be overriden
        //    return;

        //std::cout << "Sending file: " << file << std::endl;

        if(socket->SendFile(file, webui_dir))   // Now look in WebUI directory
            return;
        /*
        if(socket->SendFile(file, std::string(webui_dir)+"Images/"))   // Now look in WebUI/Images directory
            return;

        file = "error." + rcut(file, ".");
        if(socket->SendFile("error." + rcut(file, "."), webui_dir)) // Try to send error file
            return;

        DoSendError();
        */
    }

    void
    Kernel::DoSendNetwork(Request &request)
    {
        std::string s = json();
        Dictionary rtheader;
        rtheader.Set("Session-Id", std::to_string(session_id).c_str());
        rtheader.Set("Package-Type", "network");
        rtheader.Set("Content-Type", "application/json");
        rtheader.Set("Content-Length", int(s.size()));
        socket->SendHTTPHeader(&rtheader);
        socket->SendData(s.c_str(), int(s.size()));
    }

    void
    Kernel::DoPause(Request &request)
    {
        Notify(msg_print, "pause");
        Pause();
        DoSendData(request);
    }

    void
    Kernel::DoStep(Request &request)
    {
        Notify(msg_print, "step");
        Pause();
        run_mode = run_mode_pause; // FIXME: Probably not necessary
        Tick();
        timer.SetPauseTime(GetTime() + tick_duration);
        DoSendData(request);
    }

    void
    Kernel::DoRealtime(Request &request)
    {
        Notify(msg_print, "realtime");
        Realtime();
        DoSendData(request);
    }

    void
    Kernel::DoPlay(Request &request)
    {
        Notify(msg_print, "play");
        Play();
        DoSendData(request);
    }

    void
    Kernel::DoData(Request &request)
    {
        if (!buffers.count(request.component_path))
        {
            Dictionary header;
            header.Set("Content-Type", "text/plain");
            header.Set("Cache-Control", "no-cache");
            header.Set("Cache-Control", "no-store");
            header.Set("Pragma", "no-cache");
            socket->SendHTTPHeader(&header);

            socket->Send("Buffer \"" + request.component_path + "\" can not be found");
            return;
        }

        if (buffers[request.component_path].rank() > 2)
        {
            Dictionary header;
            header.Set("Content-Type", "text/plain");
            header.Set("Cache-Control", "no-cache");
            header.Set("Cache-Control", "no-store");
            header.Set("Pragma", "no-cache");
            socket->SendHTTPHeader(&header);

            socket->Send("Rank of matrix != 2. Cannot be displayed as CSV");
            return;
        }

        Dictionary header;
        header.Set("Content-Type", "text/plain");
        header.Set("Cache-Control", "no-cache");
        header.Set("Cache-Control", "no-store");
        header.Set("Pragma", "no-cache");
        socket->SendHTTPHeader(&header);

        socket->Send(buffers[request.component_path].csv());
    }

    void
    Kernel::DoCommand(Request &request)
    {
        if (!components.count(request.component_path))
        {
            Notify(msg_warning, "Component '" + request.component_path + "' could not be found.");
            DoSendData(request);
            return;
        }

        if (!request.body.empty()) // FIXME: Move to request and check content-type first
        {
            request.parameters = parse_json(request.body);
        }

        if (!request.parameters.contains("command"))
        {
            Notify(msg_warning, "No command specified for  '" + request.component_path + "'.");
            DoSendData(request);
            return;
        }

        components.at(request.component_path)->Command(request.parameters["command"], request.parameters);
        DoSendData(request);
    }

    void
    Kernel::DoControl(Request &request)
    {
        try
        {
            std::string root;

            if (request.parameters.contains("root"))
                root = std::string(request.parameters["root"]);

            if (!parameters.count(request.component_path))
            {
                Notify(msg_warning, "Parameter '" + request.component_path + "' could not be found.");
                DoSendData(request);
                return;
            }

            parameter &p = parameters.at(request.component_path);
            if (p.type == matrix_type)
            {
                int x = 0;
                int y = 0;
                double value = 1;

                if (request.parameters.contains("x"))
                    x = request.parameters["x"];

                if (request.parameters.contains("y"))
                    y = request.parameters["y"];

                if (request.parameters.contains("value"))
                    value = request.parameters["value"];

                if (p.matrix_value->rank() == 1)
                    (*p.matrix_value)(x) = value;
                else if (p.matrix_value->rank() == 2)
                    (*p.matrix_value)(x, y) = value;
                else
                    ; // FIXME: higher dimensional parameter
            }
            else
            {
                p = std::string(request.parameters["value"]);
            }
        }
        catch (const std::exception &e)
        {
            std::cerr << e.what() << '\n';
        }
        DoSendData(request);
    }

    void
    Kernel::DoUpdate(Request &request)
    {
        if (request.session_id != session_id)
            DoSendNetwork(request);
        else
            DoSendData(request);
    }

    void
    Kernel::DoNetwork(Request &request)
    {
        DoSendNetwork(request);
    }

    void
    Kernel::DoSendClasses(Request &request)
    {
        Dictionary header;
        header.Set("Content-Type", "text/json");
        header.Set("Cache-Control", "no-cache");
        header.Set("Cache-Control", "no-store");
        header.Set("Pragma", "no-cache");
        socket->SendHTTPHeader(&header);
        socket->Send("{\"classes\":[\n\t\"");
        std::string s = "";
        for (auto &c : classes)
        {
            socket->Send(s.c_str());
            socket->Send(c.first.c_str());
            s = "\",\n\t\"";
        }
        socket->Send("\"\n]\n}\n");
    }

    void
    Kernel::DoSendClassInfo(Request &request)
    {
        Dictionary header;
        header.Set("Content-Type", "text/json");
        header.Set("Cache-Control", "no-cache");
        header.Set("Cache-Control", "no-store");
        header.Set("Pragma", "no-cache");
        socket->SendHTTPHeader(&header);
        socket->Send("{\n");
        std::string s = "";
        for (auto &c : classes)
        {
            socket->Send(s);
            socket->Send("\"" + c.first + "\": ");
            socket->Send(c.second.info_.json());
            s = ",\n\t";
        }
        socket->Send("\n}\n");
    }

    void
    Kernel::DoSendFileList(Request &request)
    {
        // Scan for files

        system_files.clear();
        user_files.clear();
        ScanFiles(options_.ikaros_root + "/Source/Modules");
        ScanFiles(options_.ikaros_root + "/UserData", false);

        // Send result

        Dictionary header;
        header.Set("Content-Type", "text/json");
        header.Set("Cache-Control", "no-cache");
        header.Set("Cache-Control", "no-store");
        header.Set("Pragma", "no-cache");
        socket->SendHTTPHeader(&header);
        std::string sep;
        socket->Send("{\"system_files\":[\n\t\"");
        for (auto &f : system_files)
        {
            socket->Send(sep);
            socket->Send(f.first);
            sep = "\",\n\t\"";
        }
        socket->Send("\"\n],\n");

        sep = "";
        socket->Send("\"user_files\":[\n\t\"");
        for (auto &f : user_files)
        {
            socket->Send(sep);
            socket->Send(f.first);
            sep = "\",\n\t\"";
        }
        socket->Send("\"\n]\n");

        socket->Send("}\n");
    }

    void
    Kernel::DoSendError()
    {
        Dictionary header;
        header.Set("Content-Type", "text/plain");
        socket->SendHTTPHeader(&header);
        socket->Send("ERROR\n");
    }

    void
    Kernel::HandleHTTPRequest()
    {
        long sid = 0;
        const char *sids = socket->header.Get("Session-Id");
        if (sids)
            sid = atol(sids);

        Request request(socket->header.Get("URI"), sid, socket->body);

        //std::cout << "Request: " << request.url << std::endl;
        if(request == "network")
            DoNetwork(request);

        else if (request == "update")
            DoUpdate(request);

        // Run mode commands

        else if (request == "quit")
            DoQuit(request);
        else if (request == "stop")
            DoStop(request);
        else if (request == "pause")
            DoPause(request);
        else if (request == "step")
            DoStep(request);
        else if (request == "play")
            DoPlay(request);
        else if (request == "realtime")
            DoRealtime(request);

        // File handling commands

        else if (request == "new")
            DoNew(request);
        else if (request == "open")
            DoOpen(request);
        else if (request == "save")
            DoSave(request);

        // Start up commands

        else if (request == "classes")
            DoSendClasses(request);
        else if (request == "classinfo")
            DoSendClassInfo(request);
        else if (request == "files")
            DoSendFileList(request);
        else if (request == "")
            DoSendFile("index.html");

        else if (request == "data")
            DoData(request);

        // Control commands

        else if (request == "command")
            DoCommand(request);
        else if (request == "control")
            DoControl(request);
        else
            DoSendFile(request.url);
    }

    double
    Kernel::GetTimeOfDay()
    {
        auto now = system_clock::now();
        std::time_t now_time = system_clock::to_time_t(now);
        std::tm now_tm;
        localtime_r(&now_time, &now_tm); // thread-safe localtime
        now_tm.tm_hour = now_tm.tm_min = now_tm.tm_sec = 0;
        auto midnight = system_clock::from_time_t(std::mktime(&now_tm));
        return duration<double>(now - midnight).count();
    }

    void
    Kernel::CalculateCPUUsage() // In percent
    {
        double cpu = 0;
        struct rusage rusage;
        if (getrusage(RUSAGE_SELF, &rusage) != -1)
            cpu = double(rusage.ru_utime.tv_sec) + double(rusage.ru_utime.tv_usec) / 1000000.0;
        if (actual_tick_duration > 0)
            cpu_usage = (cpu - last_cpu) / double(cpu_cores) * actual_tick_duration;
        last_cpu = cpu;
    }

    void
    Kernel::HandleHTTPThread()
    {
        while (!shutdown)
        {
            if (socket != nullptr && socket->GetRequest(true))
            {
<<<<<<< HEAD
                if (equal_strings(socket->header.Get("Method"), "GET"))
                {
                    while (tick_is_running)
                    {
                    }
                    handling_request = true;
                    HandleHTTPRequest();
                    handling_request = false;
                }
                else if (equal_strings(socket->header.Get("Method"), "PUT")) // JSON Data
                {
                    while (tick_is_running)
                    {
                    }
                    handling_request = true;
                    HandleHTTPRequest();
                    handling_request = false;
                }
                socket->Close();
=======

                std::lock_guard<std::recursive_mutex> lock(kernelLock); // Lock the mutex to ensure thread safety


                if(equal_strings(socket->header.Get("Method"), "GET"))
                {
                     handling_request = true;
                    HandleHTTPRequest();
                        handling_request = false;
                    }
                    else if(equal_strings(socket->header.Get("Method"), "PUT")) // JSON Data
                    {
                        handling_request = true;
                        HandleHTTPRequest();
                        handling_request = false;
                    }
                    socket->Close();
    
>>>>>>> d7f07b69
            }
        }
    }

    void *
    Kernel::StartHTTPThread(Kernel *k)
    {
        k->HandleHTTPThread();
        return nullptr;
    }

}; // namespace ikaros

Kernel::~Kernel()
{
    if (socket)
    {
<<<<<<< HEAD
        shutdown = true;
        while (handling_request)
        {
        }
=======
        shutdown=true;
>>>>>>> d7f07b69
        Sleep(0.1);
        delete socket;
        delete thread_pool;
        delete httpThread;
    }
}<|MERGE_RESOLUTION|>--- conflicted
+++ resolved
@@ -1818,13 +1818,9 @@
                        needs_reload(true)
     {
         cpu_cores = std::thread::hardware_concurrency();
-<<<<<<< HEAD
-        thread_pool = new ThreadPool(cpu_cores > 1 ? cpu_cores - 1 : 1); // FIXME: optionally use ikg parameters
-=======
         thread_pool = new ThreadPool(cpu_cores > 1 ? cpu_cores-1 : 1); // FIXME: optionally use ikg parameters
         //thread_pool = new ThreadPool(1); // FIXME: optionally use ikg parameters
 
->>>>>>> d7f07b69
     }
 
     // Functions for creating the network
@@ -2499,22 +2495,9 @@
         {
             while (!Terminate() && run_mode > run_mode_quit)
             {
-<<<<<<< HEAD
-                while (sending_ui_data)
-                {
-                }
-                while (handling_request)
-                {
-                }
-
-                if (run_mode == run_mode_realtime)
-                    lag = timer.WaitUntil(double(tick + 1) * tick_duration);
-                else if (run_mode == run_mode_play)
-=======
                 if(run_mode == run_mode_realtime)
                     lag = timer.WaitUntil(double(tick+1)*tick_duration);
                 else if(run_mode == run_mode_play)
->>>>>>> d7f07b69
                 {
                     timer.SetTime(double(tick + 1) * tick_duration); // Fake time increase // FIXME: remove sleep in batch mode
                     Sleep(0.01);
@@ -2548,20 +2531,11 @@
         }
     }
 
-<<<<<<< HEAD
-    bool
-    Kernel::Notify(int msg, std::string message, std::string path)
-    {
-
-        static std::mutex mtx;
-        std::lock_guard<std::mutex> lock(mtx); // Lock the mutex
-=======
         bool
         Kernel::Notify(int msg, std::string message, std::string path)
         {
             static std::mutex mtx;
             std::lock_guard<std::mutex> lock(mtx); // Lock the mutex
->>>>>>> d7f07b69
 
         log.push_back(Message(msg, message, path));
 
@@ -2643,13 +2617,6 @@
     void
     Kernel::Stop()
     {
-<<<<<<< HEAD
-        while (tick_is_running)
-        {
-        }
-
-=======
->>>>>>> d7f07b69
         run_mode = std::min(run_mode_stop, run_mode);
         tick = -1;
         timer.Pause();
@@ -2662,15 +2629,7 @@
     void
     Kernel::Pause()
     {
-<<<<<<< HEAD
-        while (tick_is_running)
-        {
-        }
-
-        if (needs_reload)
-=======
         if(needs_reload)
->>>>>>> d7f07b69
         {
             LoadFile();
             run_mode = run_mode_pause;
@@ -2686,48 +2645,18 @@
     void
     Kernel::Realtime()
     {
-<<<<<<< HEAD
-        while (tick_is_running)
-        {
-        }
-
-        if (needs_reload)
-        {
-            // Clear();
-            LoadFile();
-            run_mode = run_mode_realtime;
-        }
-        else
-        {
-
-            Pause();
-            timer.Continue();
-            run_mode = run_mode_realtime;
-        }
-=======
         if(needs_reload)
             LoadFile();
      
         Pause();
         timer.Continue(); 
         run_mode = run_mode_realtime;
->>>>>>> d7f07b69
     }
 
     void
     Kernel::Play()
     {
-<<<<<<< HEAD
-        while (tick_is_running)
-        {
-        }
-
-        if (needs_reload)
-        {
-            // Clear();
-=======
         if(needs_reload)
->>>>>>> d7f07b69
             LoadFile();
   
         run_mode = run_mode_play;
@@ -2837,13 +2766,7 @@
     Kernel::DoSendData(Request &request)
     {
         sending_ui_data = true; // must be set while main thread is still running
-<<<<<<< HEAD
-        while (tick_is_running)
-        {
-        }
-=======
-
->>>>>>> d7f07b69
+
 
         DoSendDataHeader();
 
@@ -2910,11 +2833,7 @@
 
         socket->Send("\n\t}");
         DoSendLog(request);
-<<<<<<< HEAD
-        socket->Send(",\n\t\"has_data\": " + std::to_string(!tick_is_running) + "\n"); // new tick has started during sending; there may be data but it cannot be trusted
-=======
         socket->Send(",\n\t\"has_data\": "+std::to_string(!tick_is_running)+"\n"); // new tick has started during sending; there may be data but it cannot be trusted // FIXME: Never happens
->>>>>>> d7f07b69
         socket->Send("}\n");
 
         sending_ui_data = false;
@@ -3399,27 +3318,6 @@
         {
             if (socket != nullptr && socket->GetRequest(true))
             {
-<<<<<<< HEAD
-                if (equal_strings(socket->header.Get("Method"), "GET"))
-                {
-                    while (tick_is_running)
-                    {
-                    }
-                    handling_request = true;
-                    HandleHTTPRequest();
-                    handling_request = false;
-                }
-                else if (equal_strings(socket->header.Get("Method"), "PUT")) // JSON Data
-                {
-                    while (tick_is_running)
-                    {
-                    }
-                    handling_request = true;
-                    HandleHTTPRequest();
-                    handling_request = false;
-                }
-                socket->Close();
-=======
 
                 std::lock_guard<std::recursive_mutex> lock(kernelLock); // Lock the mutex to ensure thread safety
 
@@ -3438,7 +3336,6 @@
                     }
                     socket->Close();
     
->>>>>>> d7f07b69
             }
         }
     }
@@ -3456,14 +3353,7 @@
 {
     if (socket)
     {
-<<<<<<< HEAD
-        shutdown = true;
-        while (handling_request)
-        {
-        }
-=======
         shutdown=true;
->>>>>>> d7f07b69
         Sleep(0.1);
         delete socket;
         delete thread_pool;
