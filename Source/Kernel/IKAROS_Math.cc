//
//	IKAROS_Math.cc		Various math functions for IKAROS
//
//    Copyright (C) 2006-2018  Christian Balkenius
//
//    This program is free software; you can redistribute it and/or modify
//    it under the terms of the GNU General Public License as published by
//    the Free Software Foundation; either version 2 of the License, or
//    (at your option) any later version.
//
//    This program is distributed in the hope that it will be useful,
//    but WITHOUT ANY WARRANTY; without even the implied warranty of
//    MERCHANTABILITY or FITNESS FOR A PARTICULAR PURPOSE.  See the
//    GNU General Public License for more details.
//
//    You should have received a copy of the GNU General Public License
//    along with this program; if not, write to the Free Software
//    Foundation, Inc., 59 Temple Place, Suite 330, Boston, MA  02111-1307  USA
//
//    See http://www.ikaros-project.org/ for more information.
//

#include "IKAROS_System.h"
#include "IKAROS_Math.h"
#include "IKAROS_Utils.h"

#include <math.h>
#include <stdlib.h>
#include <string.h> // memset
#include <algorithm> // find
// includes for image processing (JPEG)

#include <stdio.h>
extern "C"
{
#include "jpeglib.h"
#include <setjmp.h>
}




#ifdef MAC_OS_X
#include <Accelerate/Accelerate.h>
#endif

#ifdef LINUX
#define	MAXFLOAT	3.402823466e+38f
#ifdef USE_BLAS
extern "C"
{
#include "gsl/gsl_blas.h"
}
#endif
#endif

namespace ikaros
{
	extern const float maxfloat = MAXFLOAT;
	extern const float pi = M_PI;
	extern const float sqrt2pi = sqrt(2*pi);
    
    float eps(float x)
    {
        return nextafterf(fabsf(x), MAXFLOAT)-fabsf(x);
    }
        
	// misc scalar functions
    
    // MARK: -
    // MARK: functions
    
	float trunc(float x)
	{
		return ::truncf((int)x);
	}
	float exp(float x)
	{
		return ::expf(x);
	}
	float pow(float x, float y)
	{
		return ::powf(x, y);
	}
	float log(float x)
	{
		return ::logf(x);
	}
	float log10(float x)
	{
		return ::log10f(x);
	}
	float	sin(float x)
	{
		return ::sinf(x);
	}
	float	cos(float x)
	{
		return ::cosf(x);
	}
	float	tan(float x)
	{
		return ::tanf(x);
	}
	float	asin(float x)
	{
		return ::asinf(x);
	}
	float	acos(float x)
	{
		return ::acosf(x);
	}
	float	atan(float x)
	{
		return ::atanf(x);
	}
	float	atan2(float y, float x)
	{
		return ::atan2f(y, x);
	}
	float *
	atan2(float * r, float * a, float * b, int size)
	{
#ifdef USE_VFORCE
		vvatan2f(r, a, b, &size);
#else
		for (int i=0; i<size; i++)
			r[i] = ::atan2f(a[i], b[i]);
#endif
		return r;
	}
	
	float **
	atan2(float ** r, float ** a, float ** b, int sizex, int sizey)
	{
		atan2(*r, *a, *b, sizex*sizey);
		return r;
	}
    
    float mod(float x, float y)  // follows matlab function mod
    {
        if(y == 0)
            return x;
        else if(x == y)
            return 0;
        else
            return x - y*floorf(x/y);
    }
    
    
	
    // MARK: -
    // MARK: gaussian
    
	// gaussian [not optimized]
	float
	gaussian(float x, float sigma)
	{
		return (1/(sigma*sqrt2pi))*::expf(-sqr(x)/(2*sqr(sigma)));
	}
	
	float *
	gaussian(float * r, float * a, float sigma, int size)
	{
		for (int i=0; i<size; i++)
			r[i] = gaussian(a[i], sigma);
		return r;
	}
	
	float **
	gaussian(float ** r, float ** m, float sigma, int sizex, int sizey)
	{
		gaussian(*r, *m, sigma, sizex*sizey);
		return r;
	}
	
	float gaussian1(float x, float sigma)
	{
		return ::expf(-sqr(x)/(2*sqr(sigma)));
	}
	
	float *
	gaussian1(float * r, float * a, float sigma, int size)
	{
		for (int i=0; i<size; i++)
			r[i] = gaussian1(a[i], sigma);
		return r;
	}
	
	float **
	gaussian1(float ** r, float ** m, float sigma, int sizex, int sizey)
	{
		gaussian1(*r, *m, sigma, sizex*sizey);
		return r;
	}
	
	float *
	gaussian(float * r, float x, float sigma, int size)
	{
		float center = x;
		for (int i=0; i<size; i++)
			r[i] = gaussian(center-float(i), sigma);
		return r;
	}
	
	float **
	gaussian(float ** r, float x, float y, float sigma, int sizex, int sizey)
	{
		float center_x = x;
		float center_y = y;
		for (int j=0; j<sizey; j++)
			for (int i=0; i<sizex; i++)
				r[j][i] = gaussian(hypot(center_x-float(i), center_y-float(j)), sigma);
		return r;
	}
	
	float *
	gaussian1(float * r, float x, float sigma, int size)
	{
		float center = x;
		for (int i=0; i<size; i++)
			r[i] = gaussian1(center-float(i), sigma);
		return r;
	}
	
	float **
	gaussian1(float ** r, float x, float y, float sigma, int sizex, int sizey)
	{
		float center_x = x;
		float center_y = y;
		for (int j=0; j<sizey; j++)
			for (int i=0; i<sizex; i++)
				r[j][i] = gaussian1(hypot(center_x-float(i), center_y-float(j)), sigma);
		return r;
	}
	
	
    // MARK: -
    // MARK: random
    
	// random
	float
	random(float low, float high)
	{
		return low + (float(::random())/float(RAND_MAX))*(high-low);
	}
	
	
	float *
	random(float * r, float low, float high, int size)
	{
        for (int i=0; i<size; i++)
			r[i] = random(low, high);
		return r;
	}
	
	
	
	float **
	random(float ** r, float low, float high, int sizex, int sizey)
	{
		random(*r, low, high, sizex*sizey);
		return r;
	}
	
	int
    random(int high)
    {
		return int(::random() % high);
    }

        int
    random_int(int low, int high)
    {
        return low + random(high-low);
    }

    int *
    random_int(int *r, int low, int high, int size)
    {
        for (int i=0; i<size; i++)
            r[i] = random(low, high);
        return r;
    }

    int *
    random_unique(int *r, int low, int high, int size)
    {
        if (high-low < size)
        {
            printf("IKAROS_Math:random_unique: ERROR value range is less than size.\n");
            return NULL;
        }
        for (int i=0; i<size; i++)
        {
            int tmp;
            do {tmp = random(low, high+1);}
            while(std::find(r, r+size, tmp) != r+size);
            r[i] = tmp;
        }
        return r;

    }
    
    
    
	// gaussian_noise() uses the Box-Muller transformation to generate random numbers with gaussian distribution
	
	float
	gaussian_noise(float mean, float sigma)
	{
		float x1, x2, w, y1;
        //float y2;
		do {
			x1 = 2.0 * random(0, 1) - 1.0;
			x2 = 2.0 * random(0, 1) - 1.0;
			w = x1 * x1 + x2 * x2;
		} while (w >= 1.0);
		
		w = sqrt((-2.0f * log(w))/w);
		y1 = x1 * w;
		//y2 = x2 * w;
		
		return mean+sigma*y1;
	}
	
	
	// MARK: -
    // MARK: sgn
    
    int
    sgn(int x)
    {
        if(x > 0)
            return 1;
        else if(x < 0)
            return -1;
        else
            return 0;
    }
    
    inline float
    sgn(float x)
    {
        if(x > 0)
            return 1;
        else if(x < 0)
            return -1;
        else
            return 0;
    }
    
	float *
    sgn(float * a, int size)
    {
        sgn(a, a, size);
        return a;
    }
    
	float **
    sgn(float ** m, int sizex, int sizey)
    {
        sgn(m, m, sizex, sizey);
        return m;
    }

    float *
    sgn(float * r, float * a, int size)
    {
        for(int i=0; i<size; i++)
            r[i] = sgn(a[i]);
        return r;
    }
    
    float **
    sgn(float ** r, float ** m, int sizex, int sizey)
    {
        sgn(*r, *m, sizex*sizey);
        return r;
    }

    
    
    // MARK: -
    // MARK: sqr
    
	// sqr
	int
	sqr(int x)
	{
		return x*x;
	}
	
	float
	sqr(float x)
	{
		return x*x;
	}
	
	float *
	sqr(float * a, int size)
	{
		sqr(a, a, size);
		return a;
	}
	
	float **
	sqr(float ** a, int sizex, int sizey)
	{
		sqr(*a, sizex*sizey);
		return a;
	}
	
	float *
	sqr(float * r, float * a, int size)
	{
#ifdef USE_VDSP
		vDSP_vsq(a, 1, r, 1, size);
#else
		for (int i=0; i<size; i++)
			r[i] = a[i] * a[i];
#endif
		return r;
	}
	
	float **
	sqr(float ** r, float ** a, int sizex, int sizey)
	{
		sqr(*r, *a, sizex*sizey);
		return r;
	}
	
    // MARK: -
    // MARK: sqrt
    
	// sqrt
	float
	sqrt(int x)
	{
		return ::sqrtf(float(x));
	}
	
	float
	sqrt(float x)
	{
		return ::sqrtf(x);
	}
	
	float *
	sqrt(float * a, int size)
	{
		for (int i=0; i<size; i++)
			a[i] = sqrt(a[i]);
		return a;
	}
	
	float **
	sqrt(float ** a, int sizex, int sizey)
	{
		sqrt(*a, sizex*sizey);
		return a;
	}
	
	float *
	sqrt(float * r, float * a, int size)
	{
		for (int i=0; i<size; i++)
			r[i] = sqrt(a[i]);
		return r;
	}
	
	float **
	sqrt(float ** r, float ** a, int sizex, int sizey)
	{
		sqrt(*r, *a, sizex*sizey);
		return r;
	}
	
	// hypot
	float
	hypot(float x, float y)
	{
		return ::hypotf(x, y);
	}
	
	float *
	hypot(float * r, float * a, float * b, int size)
	{
#ifdef USE_VDSP
		vDSP_vdist(a, 1, b, 1, r, 1, size);
#else
		for (int i=0; i<size; i++)
			r[i] = hypot(a[i], b[i]);
#endif
		return r;
	}
	
	float **
	hypot(float ** r, float ** a, float ** b, int sizex, int sizey)
	{
		hypot(*r, *a, *b, sizex*sizey);
		return r;
	}
	
    // MARK: -
    // MARK: tests
    
	// tests
	bool
	zero(float * a, int size)
	{
		for (int i=0; i<size; i++)
			if (a[i] != 0)
				return false;
		return true;
	}
	
	bool
	zero(float ** a, int sizex, int sizey)
	{
		return zero(*a, sizex*sizey);
	}
	
	bool
	non_zero(float * a, int size)
	{
		for (int i=0; i<size; i++)
			if (a[i] != 0)
				return true;
		return false;
	}
	
	bool
	non_zero(float ** a, int sizex, int sizey)
	{
		return non_zero(*a, sizex*sizey);
	}
	
    // MARK: -
    // MARK: distances and norms
    
	// distances & norms

	float
	dist(float * a, float * b, int size)
	{
		float s = 0;
		for (int i=0; i < size; i++)
			s += (a[i] - b[i]) * (a[i] - b[i]);
		return sqrt(s);
	}
	
	float
	dist(float ** a, float ** b, int sizex, int sizey)
	{
		return dist(*a, *b, sizex*sizey);
	}
	
	float
	dist1(float * a, float * b, int size)
	{
		float r = 0;
		for (int i=0; i < size; i++)
			r += fabsf(a[i] - b[i]);
		return r;
	}
	
	float
	dist1(float ** a, float ** b, int sizex, int sizey)
	{
		return dist1(*a, *b, sizex*sizey);
	}
	
	float
	norm(float * a, int size)
	{
#ifdef USE_BLAS
		return cblas_snrm2(size, a, 1);
#else
		float r = 0;
		for (int i=0; i < size; i++)
			r += a[i] * a[i];
		return sqrt(r);
#endif
	}
	
	float
	norm(float ** a, int sizex, int sizey)
	{
		return norm(*a, sizex*sizey);
	}
	
	float
	norm1(float * a, int size)
	{
#ifdef USE_BLAS
		return cblas_sasum(size, a, 1);
#else
		float r = 0;
		for (int i=0; i < size; i++)
			r += fabs(a[i]);
		return r;
#endif
	}
	
	float
	norm1(float ** a, int sizex, int sizey)
	{
		return norm1(*a, sizex*sizey);
	}
	
	float *
	normalize(float * a, int size)
	{
		float n = norm(a, size);
		if(n!=0)
			multiply(a, 1/n, size);
		return a;
	}
	
	float **
	normalize(float ** m, int sizex, int sizey)
	{
		normalize(*m, sizex*sizey);
		return m;
	}
	
	float *
	normalize1(float * a, int size)
	{
		float n = norm1(a, size);
		if(n!=0)
			multiply(a, 1/n, size);
		return a;
	}
	
	float **
	normalize1(float ** m, int sizex, int sizey)
	{
		normalize1(*m, sizex*sizey);
		return m;
	}
	
	float *
	normalize_max(float * a, int size)
	{
		float n = max(a, size);
		if(n!=0)
			multiply(a, 1/n, size);
		return a;
	}
	
	float **
	normalize_max(float ** m, int sizex, int sizey)
	{
		normalize_max(*m, sizex*sizey);
		return m;
	}
	
	// abs
	int
	abs(int x)
	{
		return (x < 0 ? -x : x);
	}
	
	float
	abs(float x)
	{
		return (x < 0 ? -x : x);
	}
	
	float *
	abs(float * a, int size)
	{
		//		vvfabf(r, a, &size); ***
		float t;
		for (int i=0; i<size; i++, a++)
			if ((t = *a) < 0)
				*a = -t;
		return a;
	}
	
	float **
	abs(float ** a, int sizex, int sizey)
	{
		abs(*a, *a, sizex*sizey);
		return a;
	}
	
	float *
	abs(float * r, float * a, int size)
	{
		//		vvfabf(r, a, &size); ***
#ifdef USE_VDSP_NOT_YET
		vDSP_vabs(a, 1, r, 1, size);	// slower than scalar code on Intel Xeon
#else
		float t;
		for (int i=0; i<size; i++)
			if ((t = (*a++)) < 0)
				(*r++) = -t;
			else
				(*r++) = t;
#endif
		return r;
	}
	
	float **
	abs(float ** r, float ** m, int sizex, int sizey)
	{
		abs(*r, m[0], sizex*sizey);
		return r;
	}
	
    // MARK: -
    // MARK: min and max
    
	// min
	int
	min(int x, int y)
	{
		return (x < y ? x : y);
	}
	
	float
	min(float x, float y)
	{
		return (x < y ? x : y);
	}
	
	float
	min(float * a, int size)
	{
#ifdef USE_VDSP
		float r;
		vDSP_minv(a, 1, &r, size);
		return r;
#else
		int mi = 0;
		for (int i=0; i<size; i++)
			if (a[i] < a[mi])
				mi = i;
		return a[mi];
#endif
	}
	
	float
	min(float ** a, int sizex, int sizey)
	{
		return min(*a, sizex*sizey);
	}
	
	float *
	min(float * r, float * a, int size)
	{
#ifdef USE_VDSP
		vDSP_vmin(a, 1, r, 1, r, 1, size);
#else
		for (int i=0; i<size; i++)
			if (a[i] < r[i])
				r[i] = a[i];
#endif
		return r;
	}
	
	float **
	min(float ** r, float ** a, int sizex, int sizey)
	{
		min(*r, *a, sizex*sizey);
		return r;
	}
	
	float *
	min(float * r, float * a, float * b, int size)
	{
#ifdef USE_VDSP
		vDSP_vmin(a, 1, b, 1, r, 1, size);
#else
		for (int i=0; i<size; i++)
			if (a[i] < b[i])
				r[i] = a[i];
			else
				r[i] = b[i];
#endif
		return r;
	}
	
	float **
	min(float ** r, float ** a, float ** b, int sizex, int sizey)
	{
		min(*r, *a, *b, sizex*sizey);
		return r;
	}
	
	int
	arg_min(float * a, int size)
	{
		if (size < 1)
			return -1;
		int mi = 0;
		for (int i=0; i<size; i++)
			if (a[i] < a[mi])
				mi = i;
		return mi;
	}
	
	void
	arg_min(int & x, int & y, float ** a, int sizex, int sizey)
	{
		float t;
		float min = a[x][y];
		for (int j=0; j<sizey; j++)
			for (int i=0; i<sizex; i++)
				if ((t = a[j][i]) < min)
				{
					x = i;
					y = j;
					min = t;
				}
	}
	
	// max
	int
	max(int x, int y)
	{
		return (x > y ? x : y);
	}
	
	float
	max(float x, float y)
	{
		return (x > y ? x : y);
	}
	
	float
	max(float * a, int size)
	{
#ifdef USE_VDSP
		float r;
		vDSP_maxv(a, 1, &r, size);
		return r;
#else
		int mi = 0;
		for (int i=0; i<size; i++)
			if (a[i] > a[mi])
				mi = i;
		return a[mi];
#endif
	}
	
	float
	max(float ** a, int sizex, int sizey)
	{
		return max(*a, sizex*sizey);
	}
	
	float *
	max(float * r, float * a, int size)
	{
#ifdef USE_VDSP
		vDSP_vmax(a, 1, r, 1, r, 1, size);
#else
		for (int i=0; i<size; i++)
			if (a[i] > r[i])
				r[i] = a[i];
#endif
		return r;
	}
	
	float **
	max(float ** r, float ** a, int sizex, int sizey)
	{
		max(*r, *a, sizex*sizey);
		return r;
	}
	
	float *
	max(float * r, float * a, float * b, int size)
	{
#ifdef USE_VDSP
		vDSP_vmax(a, 1, b, 1, r, 1, size);
#else
		for (int i=0; i<size; i++)
			if (a[i] > b[i])
				r[i] = a[i];
			else
				r[i] = b[i];
#endif
		return r;
	}
	
	float **
	max(float ** r, float ** a, float ** b, int sizex, int sizey)
	{
		max(*r, *a, *b, sizex*sizey);
		return r;
	}
	
	int
	arg_max(float * a, int size)
	{
		if (size < 1)
			return -1;
		float m = a[0];
		float t;
		int mi = 0;
		for (int i=1; i<size; i++)
			if ((t = a[i]) > m)
			{
				mi = i;
				m = t;
			}
		return mi;
	}
	
	void
	arg_max(int & x, int & y, float ** a, int sizex, int sizey)
	{
		float t;
		float max = a[y][x];
		for (int j=0; j<sizey; j++)
			for (int i=0; i<sizex; i++)
				if ((t = a[j][i]) > max)
				{
					x = i;
					y = j;
					max = t;
				}
	}
	
	// minmax
	float *
	minmax(float & min, float & max, float * a, int size)
	{
		min = *a;
		max = *a;
		float t;
		for (int i=0; i<size; i++)
			if ((t = *a++) > max)
				max = t;
			else if (t < min)
				min = t;
		return a;
	}
	
	float **
	minmax(float & min, float & max, float ** a, int sizex, int sizey)
	{
		minmax(min, max, *a, sizex*sizey);
		return a;
	}
	
    // MARK: -
    // MARK: mean
    
	// mean
	float
	mean(float * a, int size)
	{
#ifdef USE_VDSP
		float r;
		vDSP_meanv(a, 1, &r, size);
		return r;
#else
		float s = 0;
		for (int i=0; i<size; i++)
			s += a[i];
		if (s == 0)
			return 0;
		else
			return s/float(size);
#endif
	}

	float
	mean(float ** a, int sizex, int sizey)
	{
		return mean(*a, sizex*sizey);
	}

    float *
    mean(float * r, float ** m, int sizex, int sizey, int dim)
    {
        if(dim==0)
        {
            for(int i=0; i< sizex; i++)
                r[i] = 0;
            
            for(int j=0; j<sizey; j++)
                for(int i=0; i< sizex; i++)
                    r[i] += m[j][i];
            
            for(int i=0; i< sizex; i++)
                r[i] /= float(sizey);
        }
        else
        {
            for(int j=0; j<sizey; j++)
                r[j] = mean(m[j], sizex);
        }
        return r;
    }



	float
    median(float * a, int size)
	{
        float s[size];
        copy_array(s, a, size);
        sort(s, size);
        if(size % 2 == 1) // odd
            return s[size/2];
        else
            return 0.5*(s[size/2-1] + s[size|2]);
    }
    
    
    
    float
    median(float ** a, int sizex, int sizey)
	{
        return median(*a, sizex*sizey);
    }
    
    
    
    float *
    median(float * r, float ** a, int sizex, int sizey, int dim)
    {
        if(dim==0)
        {
            printf("ERROR: median of coumns not implemented\n");
            return r;
        }
    
        for(int j=0; j<sizey; j++)
            r[j] = median(a[j], sizex);
        return r;
    }
    
    
    
    
    // MARK: -
    // MARK: clip
    
	// clip
	float
	clip(float x, float low, float high)
	{
		if (x < low)
			return low;
		else if (x > high)
			return high;
		else
			return x;
	}
    
	float *
	clip(float * a, float low, float high, int size)
	{
#ifdef USE_VDSP
		vDSP_vclip(a, 1, &low, &high, a, 1, size);
#else
		for (int i=0; i<size; i++)
			if (a[i] <low )
				a[i] = low;
			else if (a[i] > high)
				a[i] = high;
#endif
		return a;
	}
	
	float **
	clip(float ** a, float low, float high, int sizex, int sizey)
	{
		clip(*a, low, high, sizex*sizey);
		return a;
	}
	
	float *
	clip(float * r, float * a, float low, float high, int size)
	{
#ifdef USE_VDSP
		vDSP_vclip(a, 1, &low, &high, r, 1, size);
#else
		for (int i=0; i<size; i++)
			if (a[i] <low )
				r[i] = low;
			else if (a[i] > high)
				r[i] = high;
			else
				r[i] = a[i];
#endif
		return r;
	}
	
	float **
	clip(float ** r, float ** a, float low, float high, int sizex, int sizey)
	{
		clip(*r, *a, low, high, sizex*sizey);
		return r;
	}
	
    // MARK: -
    // MARK: add and subtract
    
	// add
	float
	sum(float * a, int size)	// sum a
	{
		float r = 0;
#ifdef USE_VDSP
		vDSP_sve(a, 1, &r, size);
#else
		for (int i=0; i<size; i++)
			r += a[i];
#endif
		return r;
	}
	
	float
	sum(float ** a, int sizex, int sizey)	// sum a
	{
		return sum(*a, sizex*sizey);
	}
    
    // sum by row, i.e. in y direction
    // r(sizex) = sum(a(sizey, sizex))
    float *
    sum(float *r, float **a, int sizex, int sizey )
    {

        float ** tmp = create_matrix(sizey, 1);
        set_array(tmp[0], 1, sizey);
        multiply(&r, tmp, a, sizex, 1, sizey);
        destroy_matrix(tmp);
        return r;        
        
    }  

    // sum by axis, i.e. either by row or column
    float *
    sum(float *r, float **a, int sizex, int sizey, int axis)
    {
        if(axis==0)
            r = sum(r, a, sizex, sizey);
        else // if(axis==1)
        {
            
            for(int i = 0; i < sizey; i++)
            {
                r[i] = sum(a[i], sizex);
            }
            
        }
        return r;
    }
	
	float *
	add(float * r, float alpha, int size)	// r = r + alpha
	{
#ifdef USE_VDSP
		vDSP_vsadd(r, 1, &alpha, r, 1, size);
#else
		for (int i=0; i<size; i++)
			r[i] += alpha;
#endif
		return r;
	}
	
	float **
	add(float ** r, float alpha, int sizex, int sizey)	// r = r + alpha
	{
		add(*r, alpha, sizex*sizey);
		return r;
	}
	
	float *
	add(float * r, float * a, int size)	// r = r + a
	{
		return add(r, r, a, size);
	}
	
	float **
	add(float ** r, float ** a, int sizex, int sizey)	// r = r + a
	{
		add(*r, *r, *a, sizex*sizey);
		return r;
	}
	
	float *
	add(float * r, float * a, float * b, int size)	// r = a + b
	{
#ifdef USE_VDSP
		vDSP_vadd(a, 1, b, 1, r, 1, size);
#else
		for (int i=0; i<size; i++)
			r[i] = a[i] + b[i];
#endif
		return r;
	}
	
	float **
	add(float ** r, float ** a, float ** b, int sizex, int sizey)	// r = a + b
	{
		add(*r, *a, *b, sizex*sizey);
		return r;
	}
	
	float *
	add(float * r, float alpha, float * a, int size)	// r = r + alpha * a
	{
#ifdef USE_VDSP
		vDSP_vsma(a, 1, &alpha, r, 1, r, 1, size);
#else
		for (int i=0; i<size; i++)
			r[i] = r[i] + alpha * a[i];
#endif
		return r;
	}
	
	float **
	add(float ** r, float alpha, float ** a, int sizex, int sizey)	// r = r + alpha * a
	{
		add(*r, alpha, *a, sizex*sizey);
		return r;
	}
	
	float *
	add(float * r, float alpha, float * a, float beta, float * b, int size)	// r = alpha * a + beta * b
	{
#ifdef USE_VDSP_NOT
		vDSP_vsmul(a, 1, & alpha, r, 1, size);
		vDSP_vsma(b, 1, &beta, r, 1, r, 1, size);
#else
		for (int i=0; i<size; i++)
			(*r++) = alpha*(*a++) + beta*(*b++);
#endif
		return r;
	}
	
	float **
	add(float ** r, float alpha, float ** a, float beta, float ** b, int sizex, int sizey)	// r = alpha * a + beta * b
	{
		add(*r, alpha, *a, beta, *b, sizex*sizey);
		return r;
	}
	
	float *
	add(float * r, float alpha, float * a, float beta, int size)	// r = alpha * a + beta
	{
#ifdef USE_VDSP
		vDSP_vsmsa(a, 1, &alpha, &beta, r, 1, size);
#else
		for (int i=0; i<size; i++)
			r[i] = alpha * a[i] + beta;
#endif
		return r;
	}
	
	float **
	add(float ** r, float alpha, float ** a, float beta, int sizex, int sizey)	// r = alpha * a + beta
	{
		add(*r, alpha, *a, beta, sizex*sizey);
		return r;
	}
	
	// subtract
	
	float *
	subtract(float * r, float alpha, int size)	// r = r - alpha
	{
		return add(r, -alpha, size);
	}
	
	float **
	subtract(float ** r, float alpha, int sizex, int sizey)	// r = r - alpha
	{
		return add(r, -alpha, sizex, sizey);
	}
	
	float *
	subtract(float * r, float * a, float alpha, int size)	// r = a - alpha  //TODO: *** undocumented ***
	{
		for (int i=0; i<size; i++)
			r[i] = a[i] - alpha;
		return r;
	}
	
	float **
	subtract(float ** r, float ** a, float alpha, int sizex, int sizey)	// r = a - alpha  //TODO: *** undocumented ***
	{
		subtract(*r, *a, alpha, sizex*sizey);
		return r;
	}
	
	float *
	subtract(float alpha, float * r, int size)	// r = alpha - r
	{
		for (int i=0; i<size; i++)
			r[i] = alpha - r[i];
		return r;
	}
	
	float **
	subtract(float alpha, float ** r, int sizex, int sizey)	// r = alpha - r
	{
		subtract(alpha, *r, sizex*sizey);
		return r;
	}
	
	float *
	subtract(float * r, float * a, int size)
	{
		return subtract(r, r, a, size);
	}
	
	float **
	subtract(float ** r, float ** a, int sizex, int sizey)
	{
		subtract(*r, *a, sizex*sizey);
		return r;
	}
	
	
	float *
	subtract(float * r, float * a, float * b, int size)
	{
		//#ifdef USE_VDSP
		//    vDSP_vsub(a, 1, b, 1, r, 1, size);	// This function does not work in 10.4, a and b changed
		//#else
		for (int i=0; i<size; i++)
			r[i] = a[i] - b[i];
		//#endif
		return r;
	}
	
	
	float **
	subtract(float ** r, float ** a, float ** b, int sizex, int sizey)
	{
		subtract(*r, *a, *b, sizex*sizey);
		return r;
	}
    
    float **
    subtract(float ** r, float ** m, float * a, int sizex, int sizey)
    {
        for(int j=0; j<sizey; j++)
            subtract(r[j], m[j], a, sizex);
    
        return r;
    }

    // MARK: -
    // MARK: multiply and divide
    
    
    float
    product(float * a, int size)
    {
        float p = 1;
        for(int i=0; i<size; i++)
            p *= a[i];
        return p;
    }
    
    float
    product(float ** m, int sizex, int sizey)
    {
        return product(*m, sizex*sizey);
    }

    
	// multiply
	float *
	multiply(float * a, float alpha, int size)
	{
#ifdef USE_BLAS
		cblas_sscal(size, alpha, a, 1);
#elif defined USE_VDSP
		vDSP_vsmul(a, 1, &alpha, a, 1, size);
#else
		for (int i=0; i<size; i++)
			a[i] *= alpha;
#endif
		return a;
	}
	
	float **
	multiply(float ** a, float alpha, int sizex, int sizey)
	{
		multiply(*a, alpha, sizex*sizey);
		return a;
	}
	
	float *
	multiply(float * r, float * a, float alpha, int size)
	{
#ifdef USE_BLAS
		reset_array(r, size);
		cblas_saxpy(size, alpha, a, 1, r, 1);
#elif defined USE_VDSP
		vDSP_vsmul(a, 1, &alpha, r, 1, size);
#else
		for (int i=0; i<size; i++)
			r[i] = alpha * a[i];
#endif
		return r;
	}
	
	float **
	multiply(float ** r, float ** a, float alpha, int sizex, int sizey)
	{
		multiply(*r, *a, alpha, sizex*sizey);
		return r;
	}
	
	float *
	multiply(float * r, float * a, int size)
	{
		return multiply(r, r, a, size);
	}
	
	float **
	multiply(float ** r, float ** a, int sizex, int sizey)
	{
		multiply(*r, *a, sizex*sizey);
		return r;
	}
	
	float *
	multiply(float * r, float * a, float * b, int size)
	{
#ifdef USE_VDSP
		vDSP_vmul(a, 1, b, 1, r, 1, size);
#else
		for (int i=0; i<size; i++)
			r[i] = a[i] * b[i];
#endif
		return r;
	}
	
	float **
	multiply(float ** r, float ** a, float ** b, int sizex, int sizey)
	{
		multiply(*r, *a, *b, sizex*sizey);
		return r;
	}
	
	// matrix(sizex, sizey) * vector(sizex)
    //
    // 2011-12-07 it is now possible to use the same vector for r and b, but with some memory allocation overhead, i.e. x=Ax.
    //
    
	float *
	multiply(float * r, float ** a, float * b, int sizex, int sizey)
	{
        float * bb = b;
        
        if(r==b)
            bb = copy_array(create_array(sizex), b, sizex);
            
#ifdef USE_BLAS
		cblas_sgemv(CblasRowMajor, CblasNoTrans, sizey, sizex, 1.0, *a, sizex, bb, 1, 0.0, r, 1);
#else
        float * aj = *a;
		for (int j=0; j<sizey; j++)
		{
			float s = 0;
            //			float * aj = a[j];
			float * bi = bb;
			for (int i=0; i<sizex; i++)
				s +=  (*aj++) * (*bi++);
			(*r++) = s;
		}
#endif
        if(b!=bb)
            destroy_array(bb);

		return r;
	}
	
	// multiply - matrix * matrix
    //
    // 2011-12-07 it is now possible to multiply a matrix with itself or into itself but this adds some memory allocation overhead, e.g.
    //              A=A*B, B=A*B, A=A*A
    
	float **
	multiply(float ** r, float ** a, float ** b, int sizex, int sizey, int n)
	{
        float ** aa = a;
        float ** bb = b;

        if(r==a)
            aa = copy_matrix(create_matrix(sizex, sizey), a, sizex, sizey);

        if(r==b)
            bb = copy_matrix(create_matrix(sizex, sizey), b, sizex, sizey);
        
#ifdef USE_BLAS
		cblas_sgemm(CblasRowMajor, CblasNoTrans, CblasNoTrans,
					sizey, sizex, n, 1.0, *aa, n, *bb, sizex, 0.0, *r, sizex);
#else
		float s;
		int n1 = n-1;
		for (int j=0; j<sizey; j++)
		{
			for (int i=0; i<sizex; i++)
			{
				s = 0;
				float * aj = aa[j];
				float * bki = &bb[0][i];
				for (int k=n1; k>=0; k--)
				{
					s += (*aj++) * (*bki);
					bki += sizex;
				}
				r[j][i] = s;
			}
		}
#endif
        if(a!=aa)
            destroy_matrix(aa);
            
        if(b!=bb)
            destroy_matrix(bb);

		return r;
	}
	
	// dot - scalar product
	float
	dot(float * a, float * b, int size)
	{
#ifdef USE_BLAS
		return cblas_sdot(size, a, 1, b, 1);
#elif defined USE_VDSP
		float r = 0;
		vDSP_dotpr(a, 1, b, 1, &r, size);
		return r;
#else
		float r = 0;
		for (int i=0; i<size; i++)
			r += a[i] * b[i];
		return r;
#endif
	}
	
	float
	dot(float ** a, float ** b, int sizex, int sizey)
	{
		return dot(*a, *b, sizex*sizey);
	}
	
	// outer - tensor product
	float **
	outer(float ** r, float * a, float * b, int sizex, int sizey)
	{
		for (int j=0; j<sizey; j++)
			for (int i=0; i<sizex; i++)
				r[j][i] = a[i] * b[j];
		return r;
	}
	
	// divide
	float *
	divide(float * r, float * a, int size)
	{
		return divide(r, r, a, size);
	}
	
	float **
	divide(float ** r, float ** a, int sizex, int sizey)
	{
		divide(*r, *a, sizex*sizey);
		return r;
	}
	
	float *
	divide(float * r, float * a, float * b, int size)
	{
#ifdef USE_VDSP
		vDSP_vdiv(b, 1, a, 1, r, 1, size);  // *** WARNING *** This function do c = b/a but is documented to do c = a/b
#else
		for (int i=0; i<size; i++)
			r[i] = a[i] / b[i];
#endif
		return r;
	}
	
	float **
	divide(float ** r, float ** a, float ** b, int sizex, int sizey)
	{
		divide(*r, *a, *b, sizex*sizey);
		return r;
	}
    
    
    
    // linear algebra
    // MARK: -
    // MARK: linear algebra
    
    
    float **
    transpose(float ** a_T, float ** a, int sizex, int sizey)
    {
        for(int i=0; i<sizex; i++)
            for(int j=0; j<sizey; j++)
                a_T[j][i] = a[i][j];
        return a_T;
    }
    
    
    
    float **
    transpose(float ** a, int size)
    {
        for(int i=0; i<size; i++)
            for(int j=i+1; j<size; j++)
            {
                float t = a[j][i];
                a[j][i] = a[i][j];
                a[i][j] = t;
            }
        return a;
    }
    
    
    // eye sets a to the identity matrix

    float **
    eye(float ** a, int size)
    {
        reset_matrix(a, size, size);
        for(int i=0; i<size; i++)
            a[i][i] = 1;
        return a;
    }
    
    
    
    static void
    swap_rows(float ** a, int i, int j, int sizex)
    {
        for(int k=0; k<sizex; k++)
        {
            float t = a[i][k];
            a[i][k] = a[j][k];
            a[j][k] =  t;
        }
    }
    
    
    static void
    swap_columns(float ** a, int i, int j, int sizex)
    {
        for(int k=0; k<sizex; k++)
        {
            float t = a[k][j];
            a[k][j] = a[k][i];
            a[k][i] =  t;
        }
    }
    
    
    
    static void
    convert_pivots(int * pivots, int size)
    {
        int * p = new int [size];
        for(int i=0; i<size; i++)
            p[i] = i;
        for(int i=0; i<size; i++)
        {
            int tmp = p[pivots[i]];
            p[pivots[i]] = p[i];
            p[i] = tmp;
        }
        for(int i=0; i<size; i++)
            pivots[i] = p[i];
        delete[] p;
    }


    // LU decomposition in place
    // based on sgetf2.f
    // detp: determinant of the permutation matrix
    // pivots: row exchanges list; size = min(sizex, sizey)
    //
    // NOTE: The interface for this function may change in the future and it is not yet included in the header file
    //
    
    static float **
    lu(float ** m, int sizex, int sizey, float * detp=NULL, int * pivots=NULL)
    {
        int i, j, p, pd = 1;
        
        int sizemin = (sizey<sizex ? sizey : sizex); // min ***
        
        if(sizey==0 || sizex==0)
            return m;
        
        for(j = 0; j < sizemin; j++)
        {
            p = j;
            for(i = j+1; i < sizey; i++)
                if(abs(m[i][j]) > abs(m[p][j]))
                    p = i;
            
            if(pivots)
                pivots[j] = p;
            
            if(m[p][j] != 0)
            {
                if(p != j)
                {
                    swap_rows(m, j, p, sizex);
                    pd = -pd;
                }
                
                if(j < sizey)
                {
                    p = j+1;
                    double s = 1/m[j][j]; // could test for overflow here
                    for(int k=j+1; k<sizey; k++)
                        m[k][j] *= float(s);
                }
            }
            
            if(j < sizemin)
            {
                for(i = j+1; i<sizey; i++)
                {
                    double s = m[i][j];
                    for(int k=p; k<sizex; k++)
                        m[i][k] -=  float(s * m[j][k]);
                }
            }
        }
        
        if(detp)
            *detp = pd;
        
        return m;
    }



    void
    lu(float ** l, float ** u, float ** p, float ** a, int sizex, int sizey)  // ****** YOU ARE HERE *********
    {
        int sizemin = min(sizex, sizey);
        int * pivots = new int [sizey]; // FIXME: check that sizey is correct here
        float ** ludc = copy_matrix(create_matrix(sizex, sizey), a, sizex, sizey);

        lu(ludc, sizex, sizey, NULL, pivots);
        
        convert_pivots(pivots, sizey);
        reset_matrix(p, sizey, sizey);
        for(int j=0; j<sizey; j++)
            p[j][pivots[j]] = 1;
        
        reset_matrix(u, sizex, sizemin);
        for(int i=0; i<sizex; i++)
            for(int j=0; j<=i && j<sizemin; j++)
                u[j][i] = ludc[j][i];
                
        reset_matrix(l, sizemin, sizey);
        for(int j=0; j<sizey; j++)
        {
            l[j][j] = 1;                            // CHECK j < sizemin somewhere!!!
            for(int i=0; i<j; i++)
                l[j][i] = ludc[j][i];
        }

        destroy_matrix(ludc);
    }



    void
    lu(float ** l, float ** u, float ** a, int sizex, int sizey)
    {
        int sizemin = min(sizex, sizey);
        int * pivots = new int [sizemin];
        float ** ludc = copy_matrix(create_matrix(sizex, sizey), a, sizex, sizey);

        lu(ludc, sizex, sizey, NULL, pivots);
        
        convert_pivots(pivots, sizemin);

        reset_matrix(u, sizex, sizemin);
        for(int i=0; i<sizex; i++)
            for(int j=0; j<=i && j<sizemin; j++)
                u[j][i] = ludc[j][i];
                
        reset_matrix(l, sizemin, sizey);
        for(int j=0; j<sizey; j++)
        {
            l[j][pivots[j]] = 1;
            for(int i=0; i<pivots[j]; i++)
                l[j][i] = ludc[pivots[j]][i];
        }

        destroy_matrix(ludc);
    }



    void
    lu(float ** m, float ** a, int sizex, int sizey)
    {
        copy_matrix(m, a, sizex, sizey);
        lu(m, sizex, sizey);
    }
    

/*
*   Old implementation
*
*/

/*
    void
    lu(float ** l, float ** u, float ** a, int sizex, int sizey)
    {
        int sizemin = min(sizex, sizey);
        float ** ludc = copy_matrix(create_matrix(sizex, sizey), a, sizex, sizey);

        lu(ludc, sizex, sizey);

        reset_matrix(u, sizex, sizemin);
        for(int i=0; i<sizex; i++)
            for(int j=0; j<=i && j<sizemin; j++)
                u[j][i] = ludc[j][i];
                
        for(int i=0; i<sizemin; i++)
            for(int j=0; j<=sizey; j++)
                l[j][i] = 0;

        destroy_matrix(ludc);
    }
*/


    static bool
    inv_upper_nounit(float ** a, int size)
    {
        if(a[0][0] == 0)
            return false;
        
        a[0][0] = 1/a[0][0];
        
        float * t = new float [size];
        
        for(int j=1; j<size; j++)
        {
            if(a[j][j]==0)
            {
                delete[] t;
                return false;
            }
            
            a[j][j] = 1/a[j][j];
            float ajj = -a[j][j];
            
            for(int k=0; k<j; k++)
                t[k] = a[k][j];
            
            for(int i=0; i<j; i++)
            {
                double v = 0;
                if(i+1<j)
                    for(int k=i+1; k<j; k++)
                        v += a[i][k]*t[k];
                
                a[i][j] = float(v+a[i][i]*t[i]);
            }
            
            for(int k=0; k<j; k++)
                a[k][j] *= ajj;
        }
        
        delete[] t;
        return true;
    }
    
    
    
    
    // calculate inverse based on LU decomposed matrix
    // by solving the equation inv(a)*L = inv(U) for inv(a)
    
    static bool
    inv_lu(float ** a, int * pivots, int n)
    {
        if(n==0)
            return true;
        
        if(!inv_upper_nounit(a, n))
            return false;
        
        float * t = new float [n];
        
        for(int j=n-1; j>=0; j--)
        {    
            for(int i=j+1; i<n; i++)
            {
                t[i] = a[i][j];
                a[i][j] = 0;
            }
            
            if(j<n-1)
                for(int i=0; i<n; i++)
                {
                    float v = 0;
                    for(int k=j+1; k<n; k++)
                        v = v + a[i][k]*t[k];
                    a[i][j] = a[i][j]-v;
                }
        }
        
        for(int j=n-1; j>=0; j--)
        {
            int jp = pivots[j];
            if(jp != j)
                swap_columns(a, j, jp, n);
        }
        
        delete[] t;
        return true;
    }
    
    
    bool
    qr(float ** q, float ** r, float **a, int size)
    {
        int i,j,k;
        float scale,sigma,sum,tau;
        float c[size];
        float d[size];
        
        copy_matrix(r, a, size, size);
        
        bool singular=false;
        for (k=0;k<size-1;k++)
        {
            scale=0.0;
            
            for (i=k;i<size;i++)
                scale=max(scale, fabsf(r[i][k]));
            
            if (scale == 0.0)
            {
                singular=true;
                c[k]=0.0;
                d[k]=0.0;
            } 
            else
            {
                for(i=k;i<size;i++) r[i][k] /= scale;
                
                for(sum=0.0,i=k;i<size;i++)
                    sum += sqr(r[i][k]);
                
                sigma = r[k][k] > 0 ? sqrt(sum) : fabsf(r[k][k]);
                
                r[k][k] += sigma;
                c[k]=sigma*r[k][k];
                d[k] = -scale*sigma;
                for (j=k+1;j< size;j++) {
                    for (sum=0.0,i=k;i<size;i++) sum += r[i][k]*r[i][j];
                    tau=sum/c[k];
                    for (i=k;i<size;i++) r[i][j] -= tau*r[i][k];
                }
            }
        }
        d[size-1]=r[size-1][size-1];
        if (d[size-1] == 0.0) singular=true;    // -1 added
        
        for (i=0;i<size;i++) {
            for (j=0;j<size;j++) 
                q[j][i]=0.0;
            q[i][i]=1.0;
        }

        for (k=0;k<size-1;k++) {
            if (c[k] != 0.0) {
                for (j=0;j<size;j++) {
                    sum = 0.0;
                    for (i=k;i<size;i++)
                        sum += r[i][k]*q[j][i];
                    sum /= c[k];
                    for (i=k;i<size;i++)
                        q[j][i] -= sum*r[i][k];
                }
            }
        }
        
        for(i=0;i<size;i++)
        {
            r[i][i]=d[i];
            for (j=0;j<i;j++) 
                r[i][j]=0.0;
        }
        
        // make diagonal of r positive
        
        for(int i=0; i<size; i++)
            if(r[i][i] < 0)
                for(int j=0; j<size; j++)
                {
                    r[i][j] = -r[i][j];
                    q[j][i] = - q[j][i];
                }

        return singular;
    }




    // det calculates the determinant of the matrix m using lu decomposition

    float
    det(float ** m, int size)
    {
        float d;
        m = copy_matrix(create_matrix(size, size), m, size, size);
        lu(m, size, size, &d);
        for(int i=0; i<size; i++)
            d *= m[i][i];
        destroy_matrix(m);
        return d;
    }
    
    
    
    // trace calculates the trace of the matrix m

    float
    trace(float ** m, int size)
    {
        float s = 0;
        for(int i=0; i<size; i++)
            s += m[i][i];
        return s;
    }



    // calculate the rank of matrix using svd
	
    float
    rank(float ** m, int sizex, int sizey, float tol)
    {
        int sizemin = min(sizex, sizey);
        float ** u = create_matrix(sizey, sizey);
        float ** v = create_matrix(sizex, sizex);
        float * s = create_array(sizemin);
        svd(u, s, v, m, sizex, sizey);
        if(tol == 0)
            tol = max(sizex, sizey)*eps(max(s, sizemin));
        float r = 0;
        for(int i=0; i<sizemin; i++)    
            if(s[i] > tol)
                r += 1.0;
        destroy_matrix(u);
        destroy_matrix(v);
        destroy_array(s);
        return r;
    }
    

    
    // inv inverts the square matrix b using lu decomposition and store the results in a

    bool
    inv(float ** a, float ** b, int size)
    {
        int * pivots = new int [size];
        copy_matrix(a, b, size, size);
        lu(a, size, size, NULL, pivots);
        bool r = inv_lu(a, pivots, size);
        delete[] pivots;
        return r;
    }



    // pinv calculates the psuedoinverse of b using singular value decomposition
    //      the results is stored in a that has size sizex * sizey
    //      the size of matrix b is sizey x sizex

    void
    pinv(float ** a, float ** b, int sizex, int sizey)
    {
        int sizemin = min(sizex, sizey);
        float ** u = create_matrix(sizex, sizex);
        float ** v = create_matrix(sizey, sizey);
        float * s = create_array(sizemin);
        svd(u, s, v, b, sizey, sizex);
        float ** S = create_matrix(sizex, sizey);
        for(int i=0; i<sizemin; i++)
            if(s[i] != 0) // FIXME: > epsilon?
                S[i][i] = 1/s[i];

        transpose(u, sizex);
        multiply(S, v, S, sizex, sizey, sizey);
        multiply(a, S, u, sizex, sizey, sizex);
        destroy_matrix(u);
        destroy_matrix(v);
        destroy_matrix(S);
        destroy_array(s);
    }



    // chol calculates the Cholesky decomposition of a symmetric positive definite matrix a
    
    float **
    chol(float ** r, float ** a, int size, bool & posdef)
    {    
        posdef = true;
        
        for(int j=0; j<size; j++)
        {
            float s = 0;
            for(int k=0; k<j; k++)
                s = s + r[k][j] * r[k][j];
            
            r[j][j] = a[j][j] - s;
            
            if(r[j][j] <= 0)
            {
                posdef = false;
                return r;
            }
            
            r[j][j] = sqrtf(r[j][j]);
            
            for(int i = j+1; i<size; i++)
            {
                s = 0;
                for(int k = 0; k<j; k++)
                    s = s + r[k][i] * r[k][j];
                
                r[j][i] = (a[j][i] - s) / r[j][j];
            }
        }
        
        return r;
    }
    
    
    float **
    chol(float ** r, float ** a, int size)
    { 
        bool pd;
        return chol(r, a, size, pd);
    }

    
    // (sgetrs.f with arrays x and a only)
    // destroys its argument a
    // r = U(m)\(L(m)\b)
    
    static bool
    mldivide_lu(float * r, float ** m, float * a, int * pivots, int size)
    {
        for(int i=0; i<size; i++)
            if(m[i][i] == 0)
                return false;
        
        for(int i=0; i<size; i++)
            if(pivots[i] != i)
            {
                float t = a[i];
                a[i] = a[pivots[i]];
                a[pivots[i]] = t;
            }
        
        // r = L\b (sgetrs: do 90)
        for(int i=1; i<size; i++)
        {
            float v = 0.0;
            for(int k = 0; k<i; k++)
                v = v + m[i][k]*a[k];
            a[i] = a[i]-v;
        }
        
        // r = U\r (sgetrs: do 130)
        r[size-1] = a[size-1]/m[size-1][size-1];
        for(int i=size-2; i>=0; i--)
        {
            float v = 0.0;
            for(int k = i; k<size; k++)
                v = v + m[i][k]*r[k];
            
            r[i] = (a[i]-v)/m[i][i];
        }
        
        return true;
    }
    
    
    
    float **
    mldivide(float ** r, float ** m, float ** a, int sizex, int sizey, int n)
    {
        float ** p = create_matrix(n, sizey);
        pinv(p, m, n, sizey);
        multiply(r, p, a, sizex, sizey, n);
        destroy_matrix(p);
        return r;
    }


    
    // solves the equation mr = a
    // r and a arrays
    // m square matrix
    
    float *
    mldivide(float * r, float ** m, float * a, int size)
    {
        int * pivots = new int [size];
        m = copy_matrix(create_matrix(size, size), m, size, size);
        a = copy_array(create_array(size), a, size);
        lu(m, size, size, NULL, pivots);
        mldivide_lu(r, m, a, pivots, size);
        destroy_matrix(m);
        destroy_array(a);
        return r;
    }
    
    
    
    float *
    mldivide(float * r, float ** m, float * a, int sizex, int sizey)
    {
        if(sizex == sizey)
            return mldivide(r, m, a, sizex);

        float ** rp = (float **)malloc(sizey*sizeof(float *));
        for (int j=0; j<sizey; j++)
            rp[j] = &r[j];

        float ** ap = (float **)malloc(sizey*sizeof(float *));
        for (int j=0; j<sizey; j++)
            ap[j] = &a[j];

        
        r = *mldivide(rp, m, ap, 1, sizex, sizey);
        
        free(rp);
        free(ap);
        
        return r;
    }
    

    
    
    // singular value decomposition

#ifdef USE_LAPACK
    static int
    svd_lapack(float ** u, float * s, float ** v, float ** a, int n, int m)
    {
        char    jobz = 'a';
        int     info = 0;
        float   work_query;
        int     lwork = -1;
        int *   iwork = (int*)malloc(sizeof(int)*max(1,8*min(m,n)));

        float ** a_t = transpose(create_matrix(m, n), a, m, n); // TODO: set parameters to avaoid this; see https://software.intel.com/sites/products/documentation/doclib/mkl_sa/11/mkl_lapack_examples/lapacke_sgesdd_row.c.htm
        
        // Query optimal working array(s) size
        
        sgesdd_(&jobz, &m, &n, *a_t, &m, s, *u, &m, *v, &n, &work_query, &lwork, iwork, &info);
        
        if(info < 0)
            info -= 1;
       
        if(info != 0)
        {
            free(iwork);
            return -1;
        }
        
        lwork = (int)work_query;
        float * work = (float*)malloc(sizeof(float)*lwork);
        
        sgesdd_(&jobz, &m, &n, *a_t, &m, s, *u, &m, *v, &n, work, &lwork, iwork, &info);
        
        if( info < 0 )
            info -= 1;

        // Transpose output matrices

        transpose(u, m);

        destroy_matrix(a_t);
        free(work);
        free(iwork);

        return info;
    }
#endif


    // svd helper functions

    int
    svd_float(float **u, float *q, float **v, float **a, int n, int m)
    {
        float eps = 1e-16;          // error threshold (e.g. 1.e-6)
        const float tol = 1e-16;    // tolerance threshold)
     
        int i,j,k,l=0,l1,iter;
        double c,f,h,s,y,z;
        
        int retval = 0;
        double *e = (double *)calloc(n, sizeof(double));

        for (int j=0;j<m;j++)
            for (int i=0;i<n;i++)
                u[j][i] = a[j][i];

    //  Householder's reduction to bidiagonal form

        double g = 0.0;
        double x = 0.0;    
        for (i=0;i<n;i++)
        {
            e[i] = g;
            s = 0.0;
            l = i+1;
            
            for (j=i;j<m;j++)
                s += u[j][i]*u[j][i];
                
            if (s < tol)
                g = 0.0;
            else
            {
                f = u[i][i];
                g = (f < 0) ? sqrtf(s) : -sqrtf(s);
                h = f * g - s;
                u[i][i] = f - g;
                
                for (j=l;j<n;j++)
                {
                    s = 0.0;
                    for (k=i;k<m;k++)
                        s += u[k][i]*u[k][j];
                        
                    f = s / h;
                    for (k=i;k<m;k++)
                        u[k][j] += f*u[k][i];
                }
            } 
            
            q[i] = g;
            s = 0.0;
            
            for (j=l;j<n;j++)
                s += u[i][j]*u[i][j];
                
            if (s < tol)
                g = 0.0;
            else
            {
                f = u[i][i+1];
                g = (f < 0) ? sqrtf(s) : -sqrtf(s);
                h = f * g - s;
                u[i][i+1] = f - g;
                
                for (j=l;j<n;j++) 
                    e[j] = u[i][j]/h;
                    
                for (j=l;j<m;j++)
                {
                    s = 0.0;
                    
                    for (k=l;k<n;k++) 
                        s += u[j][k]*u[i][k];
                        
                    for (k=l;k<n;k++)
                        u[j][k] += s*e[k];
                } 
            }
            
            y = fabs(q[i]) + fabs(e[i]);                         
            if (y > x)
                x = y;
        } 

    // Accumulation of right-hand transformations

            for (i=n-1;i>=0;i--)
            {
                if (g != 0.0) {
                    h = u[i][i+1] * g;
                    
                    for (j=l;j<n;j++)
                        v[j][i] = u[i][j]/h;
                        
                    for (j=l;j<n;j++) 
                    {
                        s = 0.0;
                        for (k=l;k<n;k++) 
                            s += u[i][k]*v[k][j];
                            
                        for (k=l;k<n;k++)
                            v[k][j] += s*v[k][i];
                    } 
                } 
                
                for (j=l;j<n;j++)
                {
                    v[i][j] = 0.0;
                    v[j][i] = 0.0;
                }
                
                v[i][i] = 1.0;
                g = e[i];
                l = i;
            } 
     
        

    // Accumulation of left-hand transformations
        
            for (i=n;i<m;i++)
            {
                for (j=n;j<m;j++)
                    u[i][j] = 0.0;
                    
                u[i][i] = 1.0;
            }
        
        
            for (i=n-1;i>=0;i--)
            {
                l = i + 1;
                g = q[i];
                for (j=l;j<m;j++)  // upper limit was 'n' 
                    u[i][j] = 0.0;
                    
                if (g != 0.0)
                {
                    h = u[i][i] * g;
                    
                    for (j=l;j<m;j++) // upper limit was 'n'
                    { 
                        s = 0.0;
                        for (k=l;k<m;k++)
                            s += u[k][i]*u[k][j];
                            
                        f = s / h;
                        for (k=i;k<m;k++) 
                            u[k][j] += f*u[k][i];
                    } 
                    
                    for (j=i;j<m;j++) 
                        u[j][i] /= g;
                } 
                
                else
                {
                    for (j=i;j<m;j++)
                        u[j][i] = 0.0;
                }
                
                u[i][i] += 1.0;
            } 
        
    // Diagonalization of the bidiagonal form

        eps *= x;
        for (k=n-1;k>=0;k--)
        {
            iter = 0;
            
    test_f_splitting:

            for (l=k;l>=0;l--)
            {
                if (fabs(e[l]) <= eps) goto test_f_convergence;
                if (fabs(q[l-1]) <= eps) goto cancellation;
            }

    // Cancellation of e[l] if l > 0

    cancellation:

            c = 0.0;
            s = 1.0;
            l1 = l - 1;
            for (i=l;i<=k;i++)
            {
                f = s * e[i];
                e[i] *= c;
                if (fabs(f) <= eps) goto test_f_convergence;
                g = q[i];
                h = q[i] = hypotf(f, g);
                c = g / h;
                s = -f / h;
                
                for (j=0;j<m;j++)
                {
                    y = u[j][l1];
                    z = u[j][i];
                    u[j][l1] = y * c + z * s;
                    u[j][i] = -y * s + z * c;
                } 
            }
            
    test_f_convergence:

            z = q[k];
            if (l == k) goto convergence;

    // Shift from bottom 2x2 minor

            iter++;
            if (iter > 30)
            {
                retval = k;
                break;
            }
            
            x = q[l];
            y = q[k-1];
            g = e[k-1];
            h = e[k];
            f = ((y-z)*(y+z) + (g-h)*(g+h)) / (2*h*y);
            g = hypotf(f, 1.0);
            f = ((x-z)*(x+z) + h*(y/((f<0)?(f-g):(f+g))-h))/x;

    // QR transformation

            c = s = 1.0;
            for (i=l+1;i<=k;i++)
            {
                g = e[i];
                y = q[i];
                h = s * g;
                g *= c;
                e[i-1] = z = hypotf(f, h);
                c = f / z;
                s = h / z;
                f = x * c + g * s;
                g = -x * s + g * c;
                h = y * s;
                y *= c;
                
                for (j=0;j<n;j++)
                {
                    x = v[j][i-1];
                    z = v[j][i];
                    v[j][i-1] = x * c + z * s;
                    v[j][i] = -x * s + z * c;
                } 
            
                q[i-1] = z = hypotf(f, h);
                c = f/z;
                s = h/z;
                f = c * g + s * y;
                x = -s * g + c * y;
                
                for (j=0;j<m;j++)
                {
                    y = u[j][i-1];
                    z = u[j][i];
                    u[j][i-1] = y * c + z * s;
                    u[j][i] = -y * s + z * c;
                } 
                 
            }
            e[l] = 0.0;
            e[k] = f;
            q[k] = x;
            goto test_f_splitting;
            
    convergence:
            if (z < 0.0) 
            {
                q[k] = - z; //q[k] is made non-negative
                for (j=0;j<n;j++)
                    v[j][k] = -v[j][k];
            } 
        } 
        
        free(e);
        
    // Sort singular values and vectors
        
        int inc=1;
        float sw;
        float * su = create_array(m);
        float * sv = create_array(n);
        do {inc *= 3; inc++;} while (inc <= n);
        
        do {
            inc /= 3;
            for (i=inc;i<n;i++)
            {
                sw = q[i];
                for (k=0;k<m;k++) su[k] = u[k][i]; 
                for (k=0;k<n;k++) sv[k] = v[k][i]; 
                j = i;
                while (q[j-inc] < sw)
                {
                    q[j] = q[j-inc];            
                    for (k=0;k<m;k++) u[k][j] = u[k][j-inc];
                    for (k=0;k<n;k++) v[k][j] = v[k][j-inc];
                    j -= inc;
                    if (j < inc) break;
                }
                q[j] = sw;
                
                for (k=0;k<m;k++) u[k][j] = su[k];
                for (k=0;k<n;k++) v[k][j] = sv[k];
            }
        } while (inc > 1);

        for (k=0;k<n;k++)
        {
            int s=0;
            
            for (i=0;i<m;i++) if (u[i][k] < 0.) s++; 
            for (j=0;j<n;j++) if (v[j][k] < 0.) s++;
             
            if (s > (m+n)/2)
            {
                for (i=0;i<m;i++)
                    u[i][k] = -u[i][k];
                    
                for (j=0;j<n;j++)
                    v[j][k] = -v[j][k];
            }
        }
       
        destroy_array(su);
        destroy_array(sv);
        
        return retval;
    }



#ifdef USE_LAPACK
    #define svd_implementation  svd_lapack
#else
    #define svd_implementation  svd_float
#endif            

    int
    svd(float ** u, float * s, float ** v, float ** m, int sizex, int sizey)
    {
        int k = 0;
        
        if(sizex > sizey)
        {
            // Transpose a and switch u and v in calls below
         
            float ** mt = transpose(create_matrix(sizey, sizex), m, sizey, sizex);
            k = svd_implementation(v, s, u, mt, sizey, sizex);
            destroy_matrix(mt);
            return k;
        }
        
        else
        {
            return svd_implementation(u, s, v, m, sizex, sizey);
        }
    }
    


    float **
    pca(float ** c, float * v, float ** m, int size_x, int size_y)
    {
        float ** x = copy_matrix(create_matrix(size_x, size_y), m, size_x, size_y);
        float * mx = create_array(size_x);
        mean(mx, x, size_x, size_y);
        subtract(x, x, mx, size_x, size_y);
        float ** xT = transpose(create_matrix(size_y, size_x), x, size_y, size_x);
        float ** cov = multiply(multiply(create_matrix(size_x, size_x), xT, x, size_x, size_x, size_y), 1/float(size_y-1), size_x, size_x);
        float ** V = create_matrix(size_x, size_x);

        svd(c, v, V, cov, size_x, size_x);

        destroy_matrix(V);
        destroy_matrix(cov);
        destroy_matrix(xT);
        destroy_matrix(x);

        return c;
    }



    
    // conversion
    // MARK: -
    // MARK: conversion
    
	int
	lround(float x)
	{
		return int(::lroundf(x));
	}
	
	void
	float_to_byte(unsigned char * r, float * a, float min, float max, long size)
	{
#ifdef USE_VIMAGE
		struct vImage_Buffer src =
        {
            a, 1, static_cast<vImagePixelCount>(size), size*sizeof(float)
        };
		struct vImage_Buffer dest =
        {
            r, 1, static_cast<vImagePixelCount>(size), size*sizeof(float)
        };
		vImage_Error err = vImageConvert_PlanarFtoPlanar8 (&src, &dest, max, min, 0);
		if (err < 0) printf("IKAROS_Math:float_to_byte vImage_Error = %ld\n", err);
#else
		for (long i=0; i<size; i++)
			if (a[i] < min)
				r[i] = 0;
			else if (a[i] > max)
				r[i] = 255;
			else
				r[i] = int(255.0*(a[i]-min)/(max-min));
#endif
	}
	
	void
	byte_to_float(float * r, unsigned char * a, float min, float max, long size)
	{
		for (long i=0; i<size; i++)
			r[i] = ((max-min)/255.0) * float(a[i]) + min;
	}
	
	int
	string_to_int(const char * s, int d)
	{
		if (s == NULL)
			return d;
		else
			return int(strtol(s, NULL, 0));	// allows hex and octal formats as well as decimal
	}
	
	float
	string_to_float(const char * s, float d)
	{
		if (s == NULL)
			return d;
		else
            return strtof(s, NULL);
	}
	
	char *
	int_to_string(char * s, int i, int n)
	{
		snprintf(s, n, "%d", i);
		return s;
	}
	
	char *
	float_to_string(char * s, float v, int decimals, int n)
	{
		snprintf(s, n, "%.*f", decimals, v);
		return s;
	}
    
    float angle_to_angle(float angle, int from_angle_unit, int to_angle_unit)
    {
        switch(from_angle_unit)
        {
            default:
            case 0: angle = angle; break;
            case 1: angle = (angle/(2.0*pi))*360; break;
            case 2: angle = angle*360; break;
        }
        switch(to_angle_unit)
        {
            default:
            case 0: angle = angle;break;
            case 1: angle = angle/360*(2.0*pi);break;
            case 2: angle = angle/360;break;
        }
        return angle;
    }


    float
    short_angle(float a1, float a2)
    {
        return atan2(sin(a2-a1), cos(a2-a1));
    }



    //
    // homogenous 4x4 matrices represented as h_matrix = float[16]
    // MARK: -
    // MARK: homogenous matrices
    
    float *
    h_reset(h_matrix r)
    {
        r[ 0] = 0; r[ 1] = 0; r[ 2] = 0; r[ 3] = 0;
        r[ 4] = 0; r[ 5] = 0; r[ 6] = 0; r[ 7] = 0;
        r[ 8] = 0; r[ 9] = 0; r[10] = 0; r[11] = 0;
        r[12] = 0; r[13] = 0; r[14] = 0; r[15] = 0;
        return r;
    }
    
    float *
    h_eye(h_matrix r)
    {
        r[ 0] = 1; r[ 1] = 0; r[ 2] = 0; r[ 3] = 0;
        r[ 4] = 0; r[ 5] = 1; r[ 6] = 0; r[ 7] = 0;
        r[ 8] = 0; r[ 9] = 0; r[10] = 1; r[11] = 0;
        r[12] = 0; r[13] = 0; r[14] = 0; r[15] = 1;
        return r;
    }
    
    float *
    h_translation_matrix(h_matrix r, float tx, float ty, float tz)
    {
        r[ 0] = 1; r[ 1] = 0; r[ 2] = 0; r[ 3] = tx;
        r[ 4] = 0; r[ 5] = 1; r[ 6] = 0; r[ 7] = ty;
        r[ 8] = 0; r[ 9] = 0; r[10] = 1; r[11] = tz;
        r[12] = 0; r[13] = 0; r[14] = 0; r[15] = 1;
        return r;
    }
    

    float *
    h_rotation_matrix(h_matrix r, axis a, float alpha)
    {
        float s = sin(alpha);
        float c = cos(alpha);
        
        switch(a)
        {
            case X:
                r[ 0] = 1; r[ 1] = 0; r[ 2] = 0; r[ 3] = 0;
                r[ 4] = 0; r[ 5] = c; r[ 6] =-s; r[ 7] = 0;
                r[ 8] = 0; r[ 9] = s; r[10] = c; r[11] = 0;
                r[12] = 0; r[13] = 0; r[14] = 0; r[15] = 1;
                break;
            
            case Y:
                r[ 0] = c; r[ 1] = 0; r[ 2] = s; r[ 3] = 0;
                r[ 4] = 0; r[ 5] = 1; r[ 6] = 0; r[ 7] = 0;
                r[ 8] =-s; r[ 9] = 0; r[10] = c; r[11] = 0;
                r[12] = 0; r[13] = 0; r[14] = 0; r[15] = 1;
                break;
            
            case Z:
                r[ 0] = c; r[ 1] = -s; r[ 2] = 0; r[ 3] = 0;
                r[ 4] = s; r[ 5] = c; r[ 6] = 0; r[ 7] = 0;
                r[ 8] = 0; r[ 9] = 0; r[10] = 1; r[11] = 0;
                r[12] = 0; r[13] = 0; r[14] = 0; r[15] = 1;
                break;
        }
        return r;
    }

    float *
    h_rotation_matrix(h_matrix r, float x, float y, float z)
    {
        h_matrix rX,rY,rZ;
        h_rotation_matrix(rX, X, x);
        h_rotation_matrix(rY, Y, y);
        h_rotation_matrix(rZ, Z, z);
        h_copy(r, rZ);
        h_multiply(r, r, rY);
        h_multiply(r, r, rX);
        return r;
    }

    float *
    h_reflection_matrix(h_matrix r, axis a)
    {
        float x = (a == X ? -1 : 1);
        float y = (a == Y ? -1 : 1);
        float z = (a == Z ? -1 : 1);
        r[ 0] = x; r[ 1] = 0; r[ 2] = 0; r[ 3] = 0;
        r[ 4] = 0; r[ 5] = y; r[ 6] = 0; r[ 7] = 0;
        r[ 8] = 0; r[ 9] = 0; r[10] = z; r[11] = 0;
        r[12] = 0; r[13] = 0; r[14] = 0; r[15] = 1;
        return r;
    }
    

    float *
    h_scaling_matrix(h_matrix r, float sx, float sy, float sz)
    {
        r[ 0] =sx; r[ 1] = 0; r[ 2] = 0; r[ 3] = 0;
        r[ 4] = 0; r[ 5] =sy; r[ 6] = 0; r[ 7] = 0;
        r[ 8] = 0; r[ 9] = 0; r[10] =sz; r[11] = 0;
        r[12] = 0; r[13] = 0; r[14] = 0; r[15] = 1;
        return r;
    }


    void
    h_get_translation(const h_matrix m, float & x, float & y, float &z)
    {
        x = m[3];
        y = m[7];
        z = m[11];
    }
    
    void
    h_get_euler_angles(const h_matrix m, float & x, float & y, float &z) // ZYX
    {
        if (m[8] < +1)
        {
            if (m[8] > -1)
            {
                y = asin(-m[8]);
                z = atan2(m[4],m[0]);
                x = atan2(m[9],m[10]);
            }
            else // m8 = -1
            {
                y = +pi/2;
                z = -atan2(-m[6],m[5]);
                x = 0;
            }
        }
        else // m8 = +1
        {
            y = -pi/2;
            z = atan2(-m[6],m[5]);
            x = 0;
        }
    }


    
    float
    h_get_euler_angle(const h_matrix m, axis a)
    {
        switch(a)
        {
            case X:
                if (-1 < m[8] && m[8] < +1)
                    return atan2(m[9], m[10]);
                else
                    return  0;
            
            case Y:
                if(m[8] >= +1)
                    return  -pi/2;
                else if (m[8] > -1)
                    return asin(-m[8]);
                else
                    return +pi/2;

            case Z:
                if(m[8] >= +1)
                    return  atan2(-m[6], m[5]);
                else if (m[8] > -1)
                    return atan2(m[4], m[0]);
                else
                    return -atan2(-m[6], m[5]);
        }
        
        return 0;
    }
    
    

    // operations

    float *
    h_multiply(h_matrix r, h_matrix a, h_matrix b)
    {
        h_matrix t;
        
        t[0]  = b[0]*a[0]  + b[4]*a[1]  + b[8]*a[2]  + b[12]*a[3];
        t[1]  = b[1]*a[0]  + b[5]*a[1]  + b[9]*a[2]  + b[13]*a[3];
        t[2]  = b[2]*a[0]  + b[6]*a[1]  + b[10]*a[2]  + b[14]*a[3];
        t[3]  = b[3]*a[0]  + b[7]*a[1]  + b[11]*a[2]  + b[15]*a[3];

        t[4]  = b[0]*a[4]  + b[4]*a[5]  + b[8]*a[6]  + b[12]*a[7];
        t[5]  = b[1]*a[4]  + b[5]*a[5]  + b[9]*a[6]  + b[13]*a[7];
        t[6]  = b[2]*a[4]  + b[6]*a[5]  + b[10]*a[6]  + b[14]*a[7];
        t[7]  = b[3]*a[4]  + b[7]*a[5]  + b[11]*a[6]  + b[15]*a[7];

        t[8]  = b[0]*a[8]  + b[4]*a[9]  + b[8]*a[10] + b[12]*a[11];
        t[9]  = b[1]*a[8]  + b[5]*a[9]  + b[9]*a[10] + b[13]*a[11];
        t[10] = b[2]*a[8]  + b[6]*a[9]  + b[10]*a[10] + b[14]*a[11];
        t[11] = b[3]*a[8]  + b[7]*a[9]  + b[11]*a[10] + b[15]*a[11];

        // The following lines could be optimized away if it really is
        // a homogenous matrix. Should always be [0, 0, 0, 1]

        t[12] = b[0]*a[12] + b[4]*a[13] + b[8]*a[14] + b[12]*a[15];
        t[13] = b[1]*a[12] + b[5]*a[13] + b[9]*a[14] + b[13]*a[15];
        t[14] = b[2]*a[12] + b[6]*a[13] + b[10]*a[14] + b[14]*a[15];
        t[15] = b[3]*a[12] + b[7]*a[13] + b[11]*a[14] + b[15]*a[15];
        
        return copy_array(r, t, 16);
    }
    
    
    float *
    h_multiply_v(h_vector r, h_matrix m, h_vector v)
    {
        float t[4];
        t[0] = m[ 0]*v[0] + m[ 1]*v[1] + m[ 2]*v[2] + m[ 4]*v[3];
        t[1] = m[ 5]*v[0] + m[ 6]*v[1] + m[ 7]*v[2] + m[ 8]*v[3];
        t[2] = m[ 9]*v[0] + m[10]*v[1] + m[11]*v[2] + m[12]*v[3];
        t[3] = m[12]*v[0] + m[13]*v[1] + m[14]*v[2] + m[15]*v[3];
    
        if(t[3] != /* DISABLES CODE */ (0) && false) // normalize vector
        {
            r[0] = t[0] / t[3];
            r[1] = t[1] / t[3];
            r[2] = t[2] / t[3];
            r[3] = 1;
        }
        else // should never happen
        {
            r[0] = t[0];
            r[1] = t[1];
            r[2] = t[2];
            r[3] = 1;
        }
        
        return r;
    }
    
    
    float *
    h_transpose(h_matrix r, h_matrix a)
    {
        h_matrix t;

        t[ 0] = a[ 0]; t[ 1] = a[ 4]; t[ 2] = a[ 8]; t[ 3] = a[12];
        t[ 4] = a[ 1]; t[ 5] = a[ 5]; t[ 6] = a[ 9]; t[ 7] = a[13];
        t[ 8] = a[ 2]; t[ 9] = a[ 6]; t[10] = a[10]; t[11] = a[14];
        t[12] = a[ 3]; t[13] = a[ 7]; t[14] = a[11]; t[15] = a[15];

        return copy_array(r, t, 16);
    }
    
    
    float *
    h_inv(h_matrix r, h_matrix a)
    {
        float * tr[4];
        float * ta[4];
        
        inv(h_temp_matrix(r, tr), h_temp_matrix(a, ta), 4);
        return r;
    }
    
    float *
    h_copy(h_matrix r, h_matrix a)
    {
        for(int i=0; i<16; i++)
            r[i] = a[i];
        return r;
    }

    float *
    h_copy_v(h_vector r, h_vector a)
    {
        r[0] = a[0];
        r[1] = a[1];
        r[2] = a[2];
        r[3] = a[3];
        return r;
    }
    
    float *
    h_add(h_matrix r, h_matrix a)
    {
        for(int i=0; i<16; i++)
            r[i] += a[i];
        return r;
    }
    
    float *
    h_add(h_matrix r, float alpha, h_matrix a, float beta, h_matrix b)
    {
        for(int i=0; i<16; i++)
            r[i] = alpha*a[i] + beta*b[i];
        return r;
    }

    float
    h_dist(h_matrix a, h_matrix b)
    {
        return sqrt(sqr(h_get_x(a)-h_get_x(b)) + sqr(h_get_y(a)-h_get_y(b)) + sqr(h_get_z(a)-h_get_z(b)));
    }

    float *
    h_multiply(h_matrix r, float c)
    {
        for(int i=0; i<16; i++)
            r[i] *= c;
        return r;
    }

    float *
    h_normalize_rotation(h_matrix m)
    {
        float s[3];
        float * t[4];

        float ** u = create_matrix(3, 3);
        float ** v = create_matrix(3, 3);
        float ** r = create_matrix(3, 3);
        
        svd(u, s, v, h_temp_matrix(m, t), 3, 3);

        float ** vt = transpose(create_matrix(3, 3), v, 3, 3);

        multiply(r, u, vt, 3, 3, 3);

        for(int i=0; i<3; i++)
            for(int j=0; j<3; j++)
                m[j*4+i] = r[j][i];

        destroy_matrix(vt);
        destroy_matrix(r);
        destroy_matrix(v);
        destroy_matrix(u);

        return m;
    }

    // utilities
    
    float **
    h_temp_matrix(h_matrix r, float * (&p)[4])
    {
        p[0] = &r[0];
        p[1] = &r[4];
        p[2] = &r[8];
        p[3] = &r[12];
        return p;
    }


    void
    h_print_matrix(const char * name, h_matrix m, int decimals)
    {
        float * t[4];
        print_matrix(name, h_temp_matrix(m, t), 4, 4, decimals);
    };
    

    float **
    h_create_matrix(h_matrix h)
    {
        float ** r = create_matrix(4, 4);
        int ix = 0;
        for(int j=0; j<4; j++)
            for(int i=0; i<4; i++)
                r[j][i] = h[ix++];
        return r;
    }
 
    
    float **
    h_set_matrix(float ** m, h_matrix h)
    {
        int ix = 0;
        for(int j=0; j<4; j++)
            for(int i=0; i<4; i++)
                m[j][i] = h[ix++];
        return m;
    }
    
    
    
    // image processing
    // MARK: -
    // MARK: image processing
    
    float **
    im2row(float ** result, float ** source, int result_size_x, int result_size_y, int source_size_x, int source_size_y, int kernel_size_x, int kernel_size_y, int stride_x, int stride_y)  // mode = 'sliding'
    {
        float * r = *result;
        for(int j=0; j<result_size_y; j++)
            for(int i=0; i<result_size_x; i++)
            {
                int s[kernel_size_y];
                for(int k=0; k<kernel_size_y; k++)
                    s[k] = (j*stride_y+k)*source_size_x + i*stride_x;
                for(int k=0; k<kernel_size_y; k++)
                    for(int v=0; v<kernel_size_x; v++)
                        *r++ = (*source)[s[k]++];
            }

        return result;
    }


	float **
	convolve(float ** result, float ** source, float ** kernel, int rsizex, int rsizey, int ksizex, int ksizey, float bias)
	{
#ifdef USE_VIMAGE
		if (ksizex % 2 == 1 && ksizey % 2 == 1)
		{
			struct vImage_Buffer src =
            {
                *source, static_cast<vImagePixelCount>(rsizey+(ksizey-1)), static_cast<vImagePixelCount>(rsizex+(ksizex-1)), sizeof(float)*(rsizex+(ksizex-1))
            };
			struct vImage_Buffer dest =
            {
                *result, static_cast<vImagePixelCount>(rsizey), static_cast<vImagePixelCount>(rsizex), sizeof(float)*rsizex
            };
			vImage_Error err;
			if (bias != 0)
				err = vImageConvolveWithBias_PlanarF(&src, &dest, NULL, (ksizex-1)/2, (ksizey-1)/2, *kernel, ksizex, ksizey, bias, 0, kvImageTruncateKernel);
			else
				err = vImageConvolve_PlanarF(&src, &dest, NULL, (ksizex-1)/2, (ksizey-1)/2, *kernel, ksizex, ksizey, 0, kvImageTruncateKernel);
			if (err < 0) printf("IKAROS_Math:convolve vImage_Error = %ld\n", err);
		}
		else
		{
			// If kernel sizes are not odd use scalar version instead
			for (int j=0; j<rsizey; j++)
				for (int i=0; i<rsizex; i++)
				{
					float s = 0.0;
					for (int l=0; l<ksizey; l++)
					{
						float * src = &source[j+l][i];
						float * krn = kernel[l];
						for (int k=0; k<ksizex; k++)
							s += krn[k] * (*src++);
					}
					result[j][i] = s + bias;
				}
		}
#else
		for (int j=0; j<rsizey; j++)
			for (int i=0; i<rsizex; i++)
			{
				float s = 0.0;
				for (int l=0; l<ksizey; l++)
				{
					float * src = &source[j+l][i];
					float * krn = kernel[l];
					for (int k=0; k<ksizex; k++)
						s += krn[k] * (*src++);
				}
				result[j][i] = s + bias;
			}
#endif
		return result;
	}
	


    float **
    integral_image(float ** r, float ** a, int sizex, int sizey)
    {
        r[0][0] = a[0][0];

        for(int i=1; i<sizex; i++)
            r[0][i] = a[0][i] + r[0][i-1];
        
        for(int j=1; j<sizey; j++)
            r[j][0] = a[j][0] + r[j-1][0];

        for(int i=1; i<sizex; i++)
            for(int j=1; j<sizey; j++)
                r[j][i] = a[j][i] + r[j-1][i] + r[j][i-1] - r[j-1][i-1];
                
        return r;
    }



	/*
	 Reasonably fast implementation of the box filter that sums all the
	 matrix elements within each box of size [boxsize] x [boxsize].
	 r - matrix with the sums; [sizex] x [sizey]
	 a - source matrix; [sizex + boxsize - 1] x [sizey + boxsize - 1]
	 t - temporary storage; size [sizex] x [sizey + boxsize - 1]; allocated and deallocated if t == NULL
	 */
    // TODO: Use intergal image instead

	float **
	box_filter(float ** r, float ** a, int sizex, int sizey, int boxsize, bool scale, float ** t)
	{
		bool owns_temp = false;
		if (t == NULL)
		{
			t = create_matrix(sizex, sizey+boxsize-1);	// sizex-boxsize+1
			owns_temp = true;
		}
		for (int j=0; j<sizey+boxsize-1; j++)
		{
			t[j][0] = 0;
			for (int i=0; i < boxsize; i++)
				t[j][0] += a[j][i];
		}
		for (int j=0; j<sizey+boxsize-1; j++)
		{
			for (int i=1; i < sizex; i++)
				t[j][i] = t[j][i-1] - a[j][i-1] + a[j][i+boxsize-1];
		}
		for (int i=0; i<sizex; i++)
		{
			r[0][i] = 0;
			for (int j=0; j < boxsize; j++)
				r[0][i] += t[j][i];
		}
		for (int j=1; j < sizey; j++)
		{
			float * sj0 = r[j];
			float * sj1 = r[j-1];
			float * tj1 = t[j-1];
			float * tjb = t[j+boxsize-1];
			for (int i=0; i<sizex; i++)
				*sj0++ = (*sj1++) - (*tj1++) + (*tjb++);
		}
		if (owns_temp)
			destroy_matrix(t);
		if (scale)
			multiply(r, 1.0/sqr(boxsize), sizex, sizey);
		return r;
	}
    

    
	// mics functions
	
	int
	select_boltzmann(float * a, int size, float T)
	{
		double sum = 0;
		double alpha = 1/T;
		
		for (int i=0; i<size; i++)
			sum += ::exp(alpha*a[i]);
		
		if (sum == 0)
			return size/2;
		
		double	rs = (double)random(0.0f, (float)sum);
		double	ss = 0;
		for (int i=0; i<size; i++)
		{
			ss += ::exp(alpha*a[i]);
			if (ss >= rs)
				return i;
		}
		
		return size-1;
	}
	
	void
	select_boltzmann(int & x, int & y, float ** m, int sizex, int sizey, float T)
	{
		double sum = 0;
		double alpha = 1/T;
		for (int j=0; j<sizey; j++)
			for (int i=0; i<sizex; i++)
				sum += ::exp(alpha*m[j][i]);
		if (sum == 0)
		{
			x = sizex/2;
			y = sizey/2;
			return;
		}
		double	rs = (double)random(0.0f, (float)sum);
		double	ss = 0;
		for (int j=0; j<sizey; j++)
			for (int i=0; i<sizex; i++)
				if ((ss += ::exp(alpha*m[j][i])) >= rs)
				{
					x = i;
					y = j;
					return;
				}
		
		x = sizex-1;
		y = sizey-1;
	}
	
	// Simple minded recursive implementation
	//
	// FIXME: It will not follow a gradient along the edges of the matrix/image ***
	void
	ascend_gradient(int & x, int & y, float ** m, int sizex, int sizey)
	{
		if (x == 0)		return;
		if (y == 0)		return;
		if (x == sizex-1)	return;
		if (y == sizey-1)	return;
		int mx = x;
		int my = y;
		for (int i=-1; i<=1; i++)
			for (int j=-1; j<=1; j++)
				if (m[y+j][x+i] > m[my][mx])
				{
					mx = x+i;
					my = y+j;
				}
		if (mx != x || my != y)
		{
			x = mx;
			y = my;
			ascend_gradient(x, y, m, sizex, sizey);
		}
	}
	
	void
	descend_gradient(int & x, int & y, float ** m, int sizex, int sizey)
	{
		if (x == 0)		return;
		if (y == 0)		return;
		if (x == sizex-1)	return;
		if (y == sizey-1)	return;
		int mx = x;
		int my = y;
		for (int i=-1; i<=1; i++)
			for (int j=-1; j<=1; j++)
				if (m[y+j][x+i] < m[my][mx])
				{
					mx = x+i;
					my = y+j;
				}
		if (mx != x || my != y)
		{
			x = mx;
			y = my;
			descend_gradient(x, y, m, sizex, sizey);
		}
	}
    
    
    //
    // sorting
    //
    
    // insertion sort

    float *
    sort(float * a, long size)
    {
        int i , j;
        float t;
        for(i = 1; i < size; i++)
        {
            t = a[i];
            for(j = i; j > 0 && t < a[j-1]; j--)
                a[j] = a[j-1];
            a[j] = t;
        }
        return a;
    }


    float **
    sort(float ** a, long sizex, long sizey)
    {
        sort(*a, sizex*sizey);
        return a;
    }



    // algorithm from http://rosettacode.org/wiki/Sorting_algorithms/Quicksort#C

    float *
    quick_sort (float * a, long size) // TODO: Test
        {
        if (size < 2)
            return a;
        float p = a[size / 2];
        float * l = a;
        float *r = a + size - 1;
        while (l <= r)
        {
            if (*l < p)
            {
                l++;
                continue;
            }
            if (*r > p)
            {
                r--;
                continue;
            }
            int t = *l;
            *l++ = *r;
            *r-- = t;
        }
        quick_sort(a, r - a + 1);
        quick_sort(l, a + size - l);
        
        return a;
    }



    // image file formats
    // MARK: -
    // MARK: image file formats
    //
    // these functions will be moved to a separate file in the future
    //
    
    // create jpeg functions
    
    struct jpeg_destination { 
        struct jpeg_destination_mgr dest_mgr; 
        JOCTET * buffer; 
        size_t   size; 
        size_t   used;
    }; 
    
    
    static void 
    dst_init(j_compress_ptr cinfo) 
    { 
        struct jpeg_destination *dst = (jpeg_destination *)cinfo->dest; 
        dst->used = 0; 
        dst->size = 2048+cinfo->image_width * cinfo->image_height * cinfo->input_components * 2; // arbitrary initial size ; 2048 for header in case of very small images
        dst->buffer = (JOCTET *)malloc(dst->size * sizeof *dst->buffer);
        dst->dest_mgr.next_output_byte = dst->buffer; 
        dst->dest_mgr.free_in_buffer = dst->size; 
        return; 
    }
    
    
    // FIXME:   Something goes wrong when dst_empty is called more than once
    //          Fortunately it never happens since the size set by dst_init is large enough
    
    static boolean
    dst_empty(j_compress_ptr cinfo) 
    { 
        struct jpeg_destination *dst = (jpeg_destination *)cinfo->dest; 
        dst->used = dst->size - dst->dest_mgr.free_in_buffer;
        dst->size *= 2; 
        dst->buffer = (JOCTET *)realloc(dst->buffer, dst->size * sizeof *dst->buffer);
        dst->dest_mgr.next_output_byte = &dst->buffer[dst->used];
        dst->dest_mgr.free_in_buffer = dst->size - dst->used; 
        return true; 
    }
    
    
    static void
    dst_term(j_compress_ptr cinfo) 
    { 
        struct jpeg_destination *dst = (jpeg_destination *)cinfo->dest; 
        dst->used = dst->size - dst->dest_mgr.free_in_buffer;
        return; 
    } 
    
    
    static void
    jpeg_set_destination(j_compress_ptr cinfo, struct jpeg_destination *dst) 
    { 
        dst->dest_mgr.init_destination = dst_init; 
        dst->dest_mgr.empty_output_buffer = dst_empty; 
        dst->dest_mgr.term_destination = dst_term; 
        cinfo->dest = (jpeg_destination_mgr *)dst; 
        return; 
    } 
    
    
    
    char *
    create_jpeg(long int & size, float * matrix, int sizex, int sizey, float minimum, float maximum, int quality)
    {
        if (matrix == NULL)
        {
            size = 0;
            return NULL;
        }
        
        JSAMPLE *   image_buffer = new JSAMPLE [sizex];
        JSAMPROW    row_pointer[1];
        
        struct jpeg_compress_struct cinfo;
        struct jpeg_error_mgr       jerr;
        struct jpeg_destination     dst;
        
        cinfo.err = jpeg_std_error(&jerr);
        
        jpeg_create_compress(&cinfo);	// Replace with ikaros error handler later
        
        cinfo.image_width = sizex; 	//* image width and height, in pixels
        cinfo.image_height = sizey;
        cinfo.input_components = 1;	// # of color components per pixel
        cinfo.in_color_space = JCS_GRAYSCALE;
        
        jpeg_set_defaults(&cinfo);
        jpeg_set_quality(&cinfo, quality, true);
        jpeg_set_destination(&cinfo, &dst);
        
        // Do the compression
        
        jpeg_start_compress(&cinfo, true);
        
        while (cinfo.next_scanline < cinfo.image_height)
        {
            // Convert row to image buffer (assume max == 1 for now)
            
            JSAMPLE * ib = image_buffer;
            if (maximum != minimum)
                float_to_byte(image_buffer, matrix, minimum, maximum, sizex);
            else
                for (int i=0; i<sizex; i++)
                    *ib++ = 0;
            
            // Write to compressor
            row_pointer[0] = image_buffer;
            (void) jpeg_write_scanlines(&cinfo, row_pointer, 1);
            matrix += sizex;
        }
        
        jpeg_finish_compress(&cinfo);
        jpeg_destroy_compress(&cinfo);
        
        delete [] image_buffer;
        
        size = dst.used;
        return (char *)dst.buffer;
    }
    
    
    
    char *
    create_jpeg(long int & size, float ** matrix, int sizex, int sizey, float minimum, float maximum, int quality)
    {
        if (matrix == NULL)
        {
            size = 0;
            return NULL;
        }
        
        JSAMPLE *   image_buffer = new JSAMPLE [sizex];
        JSAMPROW    row_pointer[1];
        
        struct jpeg_compress_struct cinfo;
        struct jpeg_error_mgr       jerr;
        struct jpeg_destination     dst;
        
        //int    row_stride;				// physical row width in image buffer
        
        cinfo.err = jpeg_std_error(&jerr);
        
        jpeg_create_compress(&cinfo);	// Replace with ikaros error handler later
        
        cinfo.image_width = sizex; 	//* image width and height, in pixels
        cinfo.image_height = sizey;
        cinfo.input_components = 1;	// # of color components per pixel
        cinfo.in_color_space = JCS_GRAYSCALE;
        
        jpeg_set_defaults(&cinfo);
        jpeg_set_quality(&cinfo, quality, true);
        jpeg_set_destination(&cinfo, &dst);
        
        // Do the compression
        
        jpeg_start_compress(&cinfo, true);
        
        //row_stride = sizex * 1;	// JSAMPLEs per row in image_buffer
        int j=0;
        
        while (cinfo.next_scanline < cinfo.image_height)
        {
            // Convert row to image buffer (assume max == 1 for now)
            
            JSAMPLE * ib = image_buffer;
            if (maximum != minimum)
                float_to_byte(image_buffer, matrix[j], minimum, maximum, sizex);
            else
                for (int i=0; i<sizex; i++)
                    *ib++ = 0;
            
            // Write to compressor
            row_pointer[0] = image_buffer;
            (void) jpeg_write_scanlines(&cinfo, row_pointer, 1);
            j++;
        }
        
        jpeg_finish_compress(&cinfo);
        jpeg_destroy_compress(&cinfo);
        
        delete [] image_buffer;
        
        size = dst.used;
        return (char *)dst.buffer;
    }
    
    
    
    char *
    create_jpeg(long int & size, float * matrix, int sizex, int sizey, int color_table[256][3], int quality)
    {
        if (matrix == NULL)
        {
            size = 0;
            return NULL;
        }
        
        JSAMPLE *   image_buffer = new JSAMPLE [3*sizex];
        JSAMPROW    row_pointer[1];
        
        struct jpeg_compress_struct cinfo;
        struct jpeg_error_mgr       jerr;
        struct jpeg_destination     dst;
        
        cinfo.err = jpeg_std_error(&jerr);
        
        jpeg_create_compress(&cinfo); // TODO: Replace with ikaros error handler later
        
        cinfo.image_width = sizex; 	//* image width and height, in pixels
        cinfo.image_height = sizey;
        cinfo.input_components = 3;	// # of color components per pixel
        cinfo.in_color_space = JCS_RGB;
        
        jpeg_set_defaults(&cinfo);
        jpeg_set_quality(&cinfo, quality, true);
        jpeg_set_destination(&cinfo, &dst);
        
        // Do the compression
        
        jpeg_start_compress(&cinfo, true);
        
        unsigned char * z = new unsigned char [sizex];
        while (cinfo.next_scanline < cinfo.image_height)
        {
            float_to_byte(z, matrix, 0.0, 1.0, sizex);
            int x = 0;
            unsigned char * zz = z;
            
            for (int i=0; i<sizex; i++)
            {
                image_buffer[x++] = color_table[*zz][0];
                image_buffer[x++] = color_table[*zz][1];
                image_buffer[x++] = color_table[*zz][2];
                zz++;
            }
            
            // Write to compressor
            row_pointer[0] = image_buffer;
            (void) jpeg_write_scanlines(&cinfo, row_pointer, 1);
            matrix += sizex;
        }
        
        jpeg_finish_compress(&cinfo);
        jpeg_destroy_compress(&cinfo);
        
        delete [] z;
        delete [] image_buffer;
        
        size = dst.used;
        return (char *)dst.buffer;
    }
    
    
    
    char *
    create_jpeg(long int & size, float ** matrix, int sizex, int sizey, int color_table[256][3], int quality)
    {
        return create_jpeg(size, *matrix, sizex, sizey, color_table, quality);
    }
    
    
    
    char *
    create_jpeg(long int & size, float * r, float * g, float * b, int sizex, int sizey, int quality)
    {
        size = 0;
        if (r==NULL) return NULL;
        if (g==NULL) return NULL;
        if (b==NULL) return NULL;
        
        JSAMPLE *   image_buffer = new JSAMPLE [3*sizex];
        JSAMPROW    row_pointer[1];
        
        struct jpeg_compress_struct cinfo;
        struct jpeg_error_mgr       jerr;
        struct jpeg_destination     dst;
        
        //int    row_stride;				// physical row width in image buffer
        
        cinfo.err = jpeg_std_error(&jerr);
        
        jpeg_create_compress(&cinfo);	// Replace with ikaros error handler later
        
        cinfo.image_width = sizex; 	//* image width and height, in pixels
        cinfo.image_height = sizey;
        cinfo.input_components = 3;	// # of color components per pixel
        cinfo.in_color_space = JCS_RGB;
        
        jpeg_set_defaults(&cinfo);
        jpeg_set_quality(&cinfo, quality, true);
        jpeg_set_destination(&cinfo, &dst);
        
        // Do the compression
        
        jpeg_start_compress(&cinfo, true);
        
        //row_stride = sizex * 3;		/* JSAMPLEs per row in image_buffer */
        int j=0;
        
        float * rp = r;
        float * gp = g;
        float * bp = b;
        
        while (cinfo.next_scanline < cinfo.image_height)
        {
            int x = 0;
            for (int i=0; i<sizex; i++)
            {
                // IGNORE OVERFLOW
                // float rr = (*rp < 0.0 ? 0.0 : (*rp > 1.0 ? 1.0 : *rp));
                // float gg = (*gp < 0.0 ? 0.0 : (*gp > 1.0 ? 1.0 : *gp));
                // float bb = (*bp < 0.0 ? 0.0 : (*bp > 1.0 ? 1.0 : *bp));

                 // clipping |= (rr != r[j][i]) || (gg != g[j][i]) || (bb != b[j][i]);
                
                image_buffer[x++] = int(255.0*(*rp));
                image_buffer[x++] = int(255.0*(*gp));
                image_buffer[x++] = int(255.0*(*bp));
                
                rp++;
                gp++;
                bp++;
            }
            
            // Write to compressor
            row_pointer[0] = image_buffer;
            (void) jpeg_write_scanlines(&cinfo, row_pointer, 1);
            j++;
        }
        jpeg_finish_compress(&cinfo);
        jpeg_destroy_compress(&cinfo);
        
        delete [] image_buffer;
        
        size = dst.used;
        return (char *)dst.buffer;
    }
    
    
    
    char *
    create_jpeg(long int & size, float ** r, float ** g, float ** b, int sizex, int sizey, int quality)
    {
        return create_jpeg(size, *r, *g, *b, sizex, sizey, quality);
    }
    
    
    
    void
    destroy_jpeg(char * jpeg)
    {
        free(jpeg);
    }
    
    
    // decode jpeg functions
    
    typedef struct {
        struct jpeg_source_mgr pub;	// public fields
        JOCTET eoi_buffer[2];         // a place to put a dummy EOI
    } my_source_mgr;
    
    typedef my_source_mgr * my_src_ptr;
    
    
    static void
    init_source (j_decompress_ptr cinfo)
    {
    }
    
    
    static boolean
    fill_input_buffer (j_decompress_ptr cinfo)
    {
        my_src_ptr src = (my_src_ptr) cinfo->src;
        
        //      WARNMS(cinfo, JWRN_JPEG_EOF);
        
        // Create a fake EOI marker 
        src->eoi_buffer[0] = (JOCTET) 0xFF;
        src->eoi_buffer[1] = (JOCTET) JPEG_EOI;
        src->pub.next_input_byte = src->eoi_buffer;
        src->pub.bytes_in_buffer = 2;
        
        return TRUE;
    }
    
    
    static void
    skip_input_data (j_decompress_ptr cinfo, long num_bytes)
    {
        my_src_ptr src = (my_src_ptr) cinfo->src;
        
        if (num_bytes > 0) {
            while (num_bytes > (long) src->pub.bytes_in_buffer) {
                num_bytes -= (long) src->pub.bytes_in_buffer;
                (void) fill_input_buffer(cinfo);
                // note we assume that fill_input_buffer will never return FALSE, so suspension need not be handled.
            }
            src->pub.next_input_byte += (size_t) num_bytes;
            src->pub.bytes_in_buffer -= (size_t) num_bytes;
        }
    }
    
    
    static void
    term_source (j_decompress_ptr cinfo)
    {
    }
    
    
    static void
    jpeg_memory_src (j_decompress_ptr cinfo, const JOCTET * buffer, size_t bufsize)
    {
        my_src_ptr src;
        
        if (cinfo->src == NULL) // first time for this JPEG object?
        {	
            cinfo->src = (struct jpeg_source_mgr *)
            (*cinfo->mem->alloc_small) ((j_common_ptr) cinfo, JPOOL_PERMANENT, sizeof(my_source_mgr));
        }
        
        src = (my_src_ptr) cinfo->src;
        src->pub.init_source = init_source;
        src->pub.fill_input_buffer = fill_input_buffer;
        src->pub.skip_input_data = skip_input_data;
        src->pub.resync_to_restart = jpeg_resync_to_restart; // use default method 
        src->pub.term_source = term_source;
        
        src->pub.next_input_byte = buffer;
        src->pub.bytes_in_buffer = bufsize;
    }
    
    
    struct my_error_mgr
    {
        struct jpeg_error_mgr pub;	// "public" fields 
        jmp_buf setjmp_buffer;		// for return to caller
    };
    
    
    typedef struct my_error_mgr * my_error_ptr;
    
    
    static void
    my_error_exit (j_common_ptr cinfo)
    {
        my_error_ptr myerr = (my_error_ptr) cinfo->err;
        (*cinfo->err->output_message) (cinfo);
        longjmp(myerr->setjmp_buffer, 1);
    }
    
    
    bool
    jpeg_get_info(int & sizex, int & sizey, int & planes, char * data, long int size)
    {
        struct jpeg_decompress_struct cinfo;
        struct my_error_mgr jerr;
        
        cinfo.err = jpeg_std_error(&jerr.pub);
        jerr.pub.error_exit = my_error_exit;
        
        if (setjmp(jerr.setjmp_buffer))
        {
            jpeg_destroy_decompress(&cinfo);
            sizex = 0;
            sizey = 0;
            planes = 0;
            return false;
        }
        
        jpeg_create_decompress(&cinfo);
        jpeg_memory_src(&cinfo, (JOCTET *)data, size);
        (void) jpeg_read_header(&cinfo, TRUE);
        (void) jpeg_start_decompress(&cinfo);
        
        sizex  = cinfo.output_width;
        sizey  = cinfo.output_height;
        planes = cinfo.output_components;
        return true;
    }
    
    
    void
    jpeg_decode(float ** red_matrix, float ** green_matrix, float ** blue_matrix, float ** intensity_matrix, int sizex, int sizey, char * data, long int size)
    {
        struct jpeg_decompress_struct cinfo;
        struct my_error_mgr jerr;
        FILE * infile = NULL;       /* source file */
        JSAMPARRAY buffer;			/* Output row buffer */
        int row_stride;				/* physical row width in output buffer */
        
        cinfo.err = jpeg_std_error(&jerr.pub);
        jerr.pub.error_exit = my_error_exit;
        
        if (setjmp(jerr.setjmp_buffer))
        {
            jpeg_destroy_decompress(&cinfo);
            fclose(infile);
            return;
        }
        
        jpeg_create_decompress(&cinfo);
        jpeg_memory_src(&cinfo, (JOCTET *)data, size);
        
        (void) jpeg_read_header(&cinfo, TRUE);
        (void) jpeg_start_decompress(&cinfo);
        row_stride = cinfo.output_width * cinfo.output_components;
        
        if(cinfo.output_components != 3)
        {
            printf("IKAROS_Math:jpeg_decode: ERROR Not a color image.\n");
            return;
        }
        
        if (cinfo.output_width != (unsigned int)(sizex) ||  cinfo.output_height != (unsigned int)(sizey))
        {
            printf("IKAROS_Math:jpeg_decode: ERROR Incorresct size for destination.\n");
            return;
        }
        
        buffer = (*cinfo.mem->alloc_sarray)((j_common_ptr) &cinfo, JPOOL_IMAGE, row_stride, 1);
        
        // RGB Color Image
        
        float c255 = 1.0/255.0;
        float c3 = 1.0/3.0;
        while (cinfo.output_scanline < cinfo.output_height)
        {
            (void) jpeg_read_scanlines(&cinfo, buffer, 1);
            unsigned char * buf = buffer[0];
            int ix = (cinfo.output_scanline-1);
            float * r = red_matrix[ix];
            float * g = green_matrix[ix];
            float * b = blue_matrix[ix];
            float * iy = intensity_matrix[ix];
            for (int i=0; i<sizex; i++) // FIXME: CHECK BOUNDS
            {
                *r		= c255*float(*buf++);
                *g		= c255*float(*buf++);
                *b		= c255*float(*buf++);
                *iy++	= c3*((*r++)+(*g++)+(*b++));	// FIXME: Do this correctly later!!!
            }
        }
        
        (void) jpeg_finish_decompress(&cinfo);
        jpeg_destroy_decompress(&cinfo);
    }
    
    
    
    char *
    create_bmp(long int & size, float * r, float * g, float * b, int sizex, int sizey)
    {
        size = 54 + 4 * sizex * sizey;
        
        // character array is used rather than struct to
        // avoid padding of the data structure
        
        unsigned char * bmp = new unsigned char [size];
        
        for(int i=0; i<54; i++)
            bmp[i] =0;
        
        bmp[0] = 'B';
        bmp[1] = 'M';
        *(unsigned int *)(&bmp[2]) = 54 + 4 * sizex * sizey; // file size
        *(unsigned int *)(&bmp[10]) = 54; // offset
        *(unsigned int *)(&bmp[14]) = 40; // header size
        *(unsigned int *)(&bmp[18]) = sizex; // size_x
        *(unsigned int *)(&bmp[22]) = -sizey; // -size_y
        *(unsigned short *)(&bmp[26]) = 1; // planes
        *(unsigned short *)(&bmp[28]) = 4*8; // bits
        *(unsigned short *)(&bmp[38]) = 2835; // 72 dpi
        *(unsigned short *)(&bmp[42]) = 2835; // 72 dpi
        
        long int ix = 54;
        for(int j=0; j<sizey; j++)
            for(int i=0; i<sizex; i++)
            {
                bmp[ix++] = int(255.0 * (*(b++)));
                bmp[ix++] = int(255.0 * (*(g++)));
                bmp[ix++] = int(255.0 * (*(r++)));
                bmp[ix++] = 255;
            }
        
        return (char *)(bmp);
    }
    
    
    
    char *
    create_bmp(long int & size, float ** r, float ** g, float ** b, int sizex, int sizey) // FIXME: Use function above later
    {
        size = 54 + 4 * sizex * sizey;
        
        // character array is used rather than struct to
        // avoid padding of the data structure
        
        unsigned char * bmp = new unsigned char [size];
        
        for(int i=0; i<54; i++)
            bmp[i] =0;
        
        bmp[0] = 'B';
        bmp[1] = 'M';
        *(unsigned int *)(&bmp[2]) = 54 + 4 * sizex * sizey; // file size
        *(unsigned int *)(&bmp[10]) = 54; // offset
        *(unsigned int *)(&bmp[14]) = 40; // header size
        *(unsigned int *)(&bmp[18]) = sizex; // size_x
        *(unsigned int *)(&bmp[22]) = -sizey; // -size_y
        *(unsigned short *)(&bmp[26]) = 1; // planes
        *(unsigned short *)(&bmp[28]) = 4*8; // bits
        *(unsigned short *)(&bmp[38]) = 2835; // 72 dpi
        *(unsigned short *)(&bmp[42]) = 2835; // 72 dpi
        
        long int ix = 54;
        for(int j=0; j<sizey; j++)
            for(int i=0; i<sizex; i++)
            {
                bmp[ix++] = int(255.0*b[j][i]);
                bmp[ix++] = int(255.0*g[j][i]);
                bmp[ix++] = int(255.0*r[j][i]);
                bmp[ix++] = 255;
            }
        
        return (char *)(bmp);
    }
    
    
    void
    destroy_bmp(char * bmp)
    {
        delete [] bmp;
    }
    
    // drawing functions
    // MARK: -
    // MARK: drawing functions
    
    // Simple minded implemetation of the Bresenham algorithm
    
    static inline void
    swap(int & x, int & y)
    {
        int t = x;
        x = y;
        y = t;
    }
    
    
    static inline void
    plot(float ** image, int sizex, int sizey, int x, int y, float color)
    {
        if(x<0) return;
        if(y<0) return;
        if(x>=sizex) return;
        if(y>=sizey) return;
        image[y][x] = color;
    }
    
    void
    draw_line(float ** image, int sizex, int sizey, int x0, int y0, int x1, int y1, float color)
    {
        bool steep = abs(y1 - y0) > abs(x1 - x0);
        if(steep)
        {
            swap(x0, y0);
            swap(x1, y1);
        }
        
        if(x0 > x1)
        {
            swap(x0, x1);
            swap(y0, y1);
        }
        
        int deltax = x1 - x0;
        int deltay = abs(y1 - y0);
        float error = 0;
        float deltaerr = float(deltay) / float(deltax);
        int ystep;
        int y = y0;
        
        if(y0 < y1)
            ystep = 1;
        else
            ystep = -1;
        
        for(int x=x0; x<=x1; x++)
        {
            if(steep)
                plot(image, sizex, sizey, x, y, color);
            else
                plot(image, sizex, sizey, y, x, color);
            
            error = error + deltaerr;
            
            if(error >= 0.5)
            {
                y = y + ystep;
                error = error - 1.0;
            }
        }
    }
    
    
    void
    draw_line(float ** red_image, float ** green_image, float ** blue_image, int sizex, int sizey, int x0, int y0, int x1, int y1, float red, float green, float blue)
    {
        draw_line(red_image, sizex, sizey, x0, y0, x1, y1, red);
        draw_line(green_image, sizex, sizey, x0, y0, x1, y1, green);
        draw_line(blue_image, sizex, sizey, x0, y0, x1, y1, blue);
    }
    
    
    void
    draw_circle(float ** image, int sizex, int sizey, int x0, int y0, int radius, float color)
    {
        int f = 1 - radius;
        int ddF_x = 1;
        int ddF_y = -2 * radius;
        int x = 0;
        int y = radius;
        
        plot(image, sizex, sizey, x0, y0 + radius, color);
        plot(image, sizex, sizey, x0, y0 - radius, color);
        plot(image, sizex, sizey, x0 + radius, y0, color);
        plot(image, sizex, sizey, x0 - radius, y0, color);
        
        while(x < y)
        {
            if(f >= 0) 
            {
                y--;
                ddF_y += 2;
                f += ddF_y;
            }
            x++;
            ddF_x += 2;
            f += ddF_x;    
            plot(image, sizex, sizey, x0 + x, y0 + y, color);
            plot(image, sizex, sizey, x0 - x, y0 + y, color);
            plot(image, sizex, sizey, x0 + x, y0 - y, color);
            plot(image, sizex, sizey, x0 - x, y0 - y, color);
            plot(image, sizex, sizey, x0 + y, y0 + x, color);
            plot(image, sizex, sizey, x0 - y, y0 + x, color);
            plot(image, sizex, sizey, x0 + y, y0 - x, color);
            plot(image, sizex, sizey, x0 - y, y0 - x, color);
        }
    }
    
    
    void
    draw_circle(float ** red, float ** green, float ** blue, int sizex, int sizey, int x, int y, int radius, float r, float g, float b)
    {
        draw_circle(red, sizex, sizey, x, y, radius, r);
        draw_circle(green, sizex, sizey, x, y, radius, g);
        draw_circle(blue, sizex, sizey, x, y, radius, b);
    }


    void
    draw_rectangle(float ** image, int size_x, int size_y, int x0, int y0, int x1, int y1, float color)
    {
        x0 = max(x0, 0);
        y0 = max(y0, 0);
        x1 = min(x1, size_x-1);
        y1 = min(y1, size_y-1);
        
        for(int x=x0; x<x1; x++)
        {
            image[y0][x] = color;
            image[y1][x] = color;
        }

        for(int y=y0; y<y1; y++)
        {
            image[y][x0] = color;
            image[y][x1] = color;
        }
    }
    
    
    void
    draw_rectangle(float ** red_image, float ** green_image, float ** blue_image, int size_x, int size_y, int x0, int y0, int x1, int y1, float red, float green, float blue)
    {
        draw_rectangle(red_image, size_x, size_y, x0, y0, x1, y1, red);
        draw_rectangle(green_image, size_x, size_y, x0, y0, x1, y1, green);
        draw_rectangle(blue_image, size_x, size_y, x0, y0, x1, y1, blue);
    }

    // mark - TAT additions
    float *
    soft_max(float *r, float *a, int size)
    {
        // TODO check if vector op exists
        for (int i=0; i < size; ++i)
            r[i] = exp(a[i]);
        float s=0;
        for (int i=0; i < size; ++i)
            s += r[i];
        if(s>0)
            for (int i=0; i < size; ++i)
                r[i] = r[i]/s;
        else
            reset_array(r, size);
        return r;
    }
	
    // per element multiplication where a is a col vec and b is a row vec
    // interpreted as b being replicated to size of a and scaled by it
    // r(sizey, sizex) = a(sizey)*b(sizex)
    float **
    multiply(float **r, float *a, float *b, int sizex, int sizey)
    {

        for (int i = 0; i < sizey; ++i)
            multiply(r[i], b, a[i], sizex);
        
        return r;
    }
	
    // per element multiplication where a is col vec and b is matrix
    // r(sizey, sizex) = a(sizey) * b(sizey, sizex)
    float **
    multiply(float **r, float *a, float **b, int sizex, int sizey)
    {
        for (int i = 0; i < sizey; ++i)
            multiply(r[i], b[i], a[i] , sizex);
        return r;
    }
	
    //
	// Multiply with transpose. Input b will be transposed by BLAS call
	// Expects: 
	// a rows:sizey, cols:n
	// b rows:n, cols:sizex (will be transposed to have rows: sizex cols:n)
	// r rows:sizex cols:sizey
    float **
    multiply_t(float ** r, float ** a, float ** b, int sizex, int sizey, int n)
    {
        float ** aa = a;
        float ** bb = b;

        if(r==a)
            aa = copy_matrix(create_matrix(sizex, sizey), a, sizex, sizey);

        if(r==b)
            bb = copy_matrix(create_matrix(sizex, sizey), b, sizex, sizey);
        
#ifdef USE_BLAS
        cblas_sgemm(CblasRowMajor, CblasTrans, CblasTrans,
                    sizex, sizey, n, 1.0, *bb, sizex, *aa, n, 0.0, *r, sizey);
#else
		printf("WARNING: multiply_t currently only works with blas enabled\n");
#endif

        if(a!=aa)
            destroy_matrix(aa);
            
        if(b!=bb)
            destroy_matrix(bb);

        return r;
	}

	// float **	multiply(float ** r, float alpha, float ** a, float ** b, int sizex, int sizey, int n);	// alpha*matrix x matrix; size of result, n = columns of a = rows of b
    float **
    multiply(float ** r, float alpha, float ** a, float ** b, int sizex, int sizey, int n)
    {
        float ** aa = a;
        float ** bb = b;

        if(r==a)
            aa = copy_matrix(create_matrix(sizex, sizey), a, sizex, sizey);

        if(r==b)
            bb = copy_matrix(create_matrix(sizex, sizey), b, sizex, sizey);
        
#ifdef USE_BLAS
        cblas_sgemm(CblasRowMajor, CblasNoTrans, CblasNoTrans,
                    sizey, sizex, n, alpha, *aa, n, *bb, sizex, 0.0, *r, sizex);
#else
        float s;
        int n1 = n-1;
        for (int j=0; j<sizey; j++)
        {
            for (int i=0; i<sizex; i++)
            {
                s = 0;
                float * aj = aa[j];
                float * bki = &bb[0][i];
                for (int k=n1; k>=0; k--)
                {
                    s += (*aj++) * (*bki);
                    bki += sizex;
                }
                r[j][i] = alpha*s;
            }
        }
#endif
        if(a!=aa)
            destroy_matrix(aa);
            
        if(b!=bb)
            destroy_matrix(bb);

        return r;
    }

    float** spanned_im2row(
        float ** result, 
        float ** source, 
        int map_size_x, 
        int map_size_y, 
        int source_size_x, 
        int source_size_y, 
        int kernel_size_x, 
        int kernel_size_y, 
        int stride_x, 
        int stride_y,
        int block_x,
        int block_y,
        int span_x,
        int span_y)  // mode = 'sliding'
    {
        float * r = *result;
        int r_ix = 0;
        for(int j=0; j<map_size_y; j++)
            for(int i=0; i<map_size_x; i++)
            {
                int s[kernel_size_y];
                // for rows
                for(int k=0; k<kernel_size_y; k++){
                    int dv = k/block_y;
                    int offset = dv*span_y;
                    s[k] = (j*stride_y+k+offset)*source_size_x + i*stride_x;
                }
                for(int k=0; k<kernel_size_y; k++)
                    for(int v=0; v<kernel_size_x; v++){
                        int dv = v/block_x;
                        int offset = dv*span_x;
                        int s_ix = offset + s[k]++;
                        r[r_ix++] = (*source)[s_ix];
                    }
            }
        return result;
    }

    float ** spanned_row2im(float **out, float **in, 
        int out_x, int out_y,
        int map_x, int map_y,
        int rf_x, int rf_y,
        int inc_x, int inc_y,
        int blk_x, int blk_y,
        int spn_x, int spn_y)
    {
        int *s = (int*)calloc(rf_y, sizeof(int));
        float *o = *out;

        int r_ix = 0;
        for (int j = 0; j < map_y; ++j)
            for (int i = 0; i < map_x; ++i)
            {
                memset(s, rf_y, 0);
                for (int k = 0; k < rf_y; ++k)
                {
                    int dv = k / blk_y;
                    int offset = dv * spn_y;
                    s[k] = (j*inc_y + k + offset) * out_x + 
                        i * inc_x;
                }
                for (int k = 0; k < rf_y; ++k)
                    for (int v = 0; v < rf_x; ++v)
                    {
                        int dv = v / blk_x;
                        int offset = dv * spn_x;
                        int s_ix = offset + s[k];
                        o[s_ix] += (*in)[r_ix];
                        r_ix += 1;
                        s[k] += 1;
                    }
            }
        free (s);
        return out;
    }
	// // linear algebra - TAT
    // int 		eigs(float **result, float **matrix, int sizex, int sizey);
    // void 		sprand(float *array, int size, float fillfactor, float min, float max, float meanval, float var);
    // void 		gen_weight_matrix(float **returnmat, int dim, float fillfactor);
    
    // // various - TAT
    // float *		tanh(float *array, int size);
	// float *		tanh(float *r, float *a, int size);
    // float **    tanh(float ** matrix, int sizex, int sizey);
	// float **	tanh(float **r, float **a, int sizex, int sizey);
	// float *		atanh(float *array, int size);
	// float		sigmoidf(float a);
	// float *		sigmoid(float *array, int size);
    // bool        equal(float a, float b, float tolerance);
    // bool        equal(float *a, float *b, int size, float tolerance);
    // bool        equal(float *a, float b, int size, float tolerance);
    // bool        equal(float **a, float **b, int size_x, int size_y, float tolerance);
    float *
    tanh(float *array, int size)
    {
        for (int i=0; i<size; i++) {
            array[i] = tanhf(array[i]);
        }
        return array;
    }

    float*
    tanh(float *r, float*a, int size)
    {
        copy_array(r, a, size);
        return tanh(r, size);
    }
    
    float **
    tanh(float ** matrix, int sizex, int sizey)
    {
        for (int i=0; i < sizey; i++) {
            tanh(matrix[i], sizex);
        }
        return matrix;
    }

    float **
    tanh(float **r, float **a, int sizex, int sizey)
    {
        copy_matrix(r, a, sizex, sizey);
        return tanh(r, sizex, sizey);
    }

    float *     
    atanh(float *array, int size)
    {
        for (int i = 0; i < size; ++i)
            array[i] = atanhf(array[i]);
        return array;
    }

    float
    sigmoidf(float a)
    {
        return 1.f/(1+exp(-a));
    }

    float *
    sigmoid(float *array, int size)
    {
        for (int i = 0; i < size; ++i)
            array[i] = sigmoidf(array[i]);
        return array;
    }

    bool 
    equal(float a, float b, float tolerance)
    { 
        return abs((float)a-b) <= tolerance;
    }
    
    bool 
     equal(float *a, float *b, int size, float tolerance)
     {
         bool retval = true;
        //for (int i = size; i-- && retval;)
        for (int i = 0; i < size && retval; ++i)
        {
            retval = equal(a[i], b[i], tolerance);
              if(!retval) break;
        }
        return retval;
     }

     bool
     equal(float *a, float b, int size, float tolerance)
     {
        bool retval = true;
        for (int i = 0; i < size; ++i)
        {
            retval = equal(a[i], b, tolerance);
            if(!retval) break;
        }
        return retval;
     }

     bool 
     equal(float **a, float **b, int size_x, int size_y, float tolerance)
     {
        bool retval = true;
        for (int i = 0; i < size_y; ++i)
        {
            retval = equal(a[i], b[i], size_x, tolerance);
            if(!retval) break;
        }
        return retval;
     }
    
	//  void		map(float *r, float *i, float lo_src, float hi_src, float lo_trg, float hi_trg, int size);
    void map(float *r, float *a, float lo_src, float hi_src, float lo_trg, float hi_trg, int size)
    {
        for(int i=0; i < size; ++i)
        r[i] = lo_trg + 
            (hi_trg - lo_trg) * (a[i] - lo_src) 
            / (hi_src - lo_src);
    }

    // returns array containing only values >= threshold
    float *		
    threshold_gteq(float *r, float *a, float threshold, float size)
    {
        
        for(int i = 0; i < size; i++)
        {
            if(a[i] >= threshold)
                r[i] = a[i];
            else
                r[i] = 0.f;
        }
<<<<<<< HEAD
        return r;
=======
		return r;
>>>>>>> 82f5f378
    }

}
<|MERGE_RESOLUTION|>--- conflicted
+++ resolved
@@ -4647,11 +4647,8 @@
             else
                 r[i] = 0.f;
         }
-<<<<<<< HEAD
-        return r;
-=======
-		return r;
->>>>>>> 82f5f378
+		return r;
+
     }
 
 }
